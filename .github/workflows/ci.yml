--- conflicted
+++ resolved
@@ -3,7 +3,7 @@
 #on: [push, pull_request]
 on:
   push:
-    branches: [main]  # Only runs on push to main
+    branches: [ main ]  # Only runs on push to main
   pull_request:       # Runs on any PR to any branch
 
 jobs:
@@ -12,13 +12,9 @@
     runs-on: ${{ matrix.os }}
     strategy:
       matrix:
-<<<<<<< HEAD
-        os: [ubuntu-latest, windows-latest]
-#        os: [ubuntu-latest, windows-latest, macOS-latest]
+        os: [ ubuntu-latest, windows-latest ]
+    #        os: [ubuntu-latest, windows-latest, macOS-latest]
 
-=======
-        os: [ubuntu-latest, windows-latest, macOS-latest]
->>>>>>> fcb14def
     steps:
       - uses: actions/checkout@v4
       - name: Run tests
@@ -31,7 +27,7 @@
     runs-on: ${{ matrix.os }}
     strategy:
       matrix:
-        os: [ubuntu-latest, windows-latest, macOS-latest]
+        os: [ ubuntu-latest, windows-latest, macOS-latest ]
     steps:
       - name: Install dependencies (needed for yeslogic-fontconfig-sys crate)
         if: runner.os == 'Linux'
@@ -124,7 +120,7 @@
     steps:
       - uses: actions/checkout@v4
       - name: Generate coverage report
-        run:  timeout --preserve-status 300s cargo tarpaulin --engine llvm --timeout 600 --out xml --skip-clean || true
+        run: timeout --preserve-status 300s cargo tarpaulin --engine llvm --timeout 600 --out xml --skip-clean || true
       - name: Upload coverage to Codecov
         uses: codecov/codecov-action@v3.1.4
 
