--- conflicted
+++ resolved
@@ -1,10 +1,8 @@
 use group::GroupEncoding;
 use halo2_proofs::arithmetic::CurveExt;
 use pasta_curves::pallas;
-<<<<<<< HEAD
 use std::hash::{Hash, Hasher};
-=======
->>>>>>> ac71bc75
+
 use subtle::{Choice, ConstantTimeEq, CtOption};
 
 use crate::constants::fixed_bases::{VALUE_COMMITMENT_PERSONALIZATION, VALUE_COMMITMENT_V_BYTES};
@@ -64,7 +62,6 @@
     pub fn is_native(&self) -> Choice {
         self.0.ct_eq(&Self::native().0)
     }
-<<<<<<< HEAD
 }
 
 impl Hash for NoteType {
@@ -78,23 +75,18 @@
     fn eq(&self, other: &Self) -> bool {
         bool::from(self.0.ct_eq(&other.0))
     }
-=======
->>>>>>> ac71bc75
 }
 
 /// Generators for property testing.
 #[cfg(any(test, feature = "test-dependencies"))]
 #[cfg_attr(docsrs, doc(cfg(feature = "test-dependencies")))]
 pub mod testing {
-<<<<<<< HEAD
     use super::NoteType;
-=======
->>>>>>> ac71bc75
+
     use proptest::prelude::*;
 
     use crate::keys::{testing::arb_spending_key, IssuerAuthorizingKey, IssuerValidatingKey};
 
-    use super::NoteType;
 
     prop_compose! {
         /// Generate a uniformly distributed note type
