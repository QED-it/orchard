//! Monetary values within the Orchard shielded pool.
//!
//! Values are represented in three places within the Orchard protocol:
//! - [`NoteValue`], the value of an individual note. It is an unsigned 64-bit integer
//!   (with maximum value [`MAX_NOTE_VALUE`]), and is serialized in a note plaintext.
//! - [`ValueSum`], the sum of note values within an Orchard [`Action`] or [`Bundle`].
//!   It is a signed 64-bit integer (with range [`VALUE_SUM_RANGE`]).
//! - `valueBalanceOrchard`, which is a signed 63-bit integer. This is represented
//!    by a user-defined type parameter on [`Bundle`], returned by
//!    [`Bundle::value_balance`] and [`Builder::value_balance`].
//!
//! If your specific instantiation of the Orchard protocol requires a smaller bound on
//! valid note values (for example, Zcash's `MAX_MONEY` fits into a 51-bit integer), you
//! should enforce this in two ways:
//!
//! - Define your `valueBalanceOrchard` type to enforce your valid value range. This can
//!   be checked in its `TryFrom<i64>` implementation.
//! - Define your own "amount" type for note values, and convert it to `NoteValue` prior
//!   to calling [`Builder::add_recipient`].
//!
//! Inside the circuit, note values are constrained to be unsigned 64-bit integers.
//!
//! # Caution!
//!
//! An `i64` is _not_ a signed 64-bit integer! The [Rust documentation] calls `i64` the
//! 64-bit signed integer type, which is true in the sense that its encoding in memory
//! takes up 64 bits. Numerically, however, `i64` is a signed 63-bit integer.
//!
//! Fortunately, users of this crate should never need to construct [`ValueSum`] directly;
//! you should only need to interact with [`NoteValue`] (which can be safely constructed
//! from a `u64`) and `valueBalanceOrchard` (which can be represented as an `i64`).
//!
//! [`Action`]: crate::action::Action
//! [`Bundle`]: crate::bundle::Bundle
//! [`Bundle::value_balance`]: crate::bundle::Bundle::value_balance
//! [`Builder::value_balance`]: crate::builder::Builder::value_balance
//! [`Builder::add_recipient`]: crate::builder::Builder::add_recipient
//! [Rust documentation]: https://doc.rust-lang.org/stable/std/primitive.i64.html

use core::fmt::{self, Debug};
use core::iter::Sum;
use core::ops::{Add, RangeInclusive, Sub};
use std::ops::Neg;

use bitvec::{array::BitArray, order::Lsb0};
use ff::{Field, PrimeField};
use group::{Curve, Group, GroupEncoding};
use halo2_proofs::plonk::Assigned;
use pasta_curves::{
    arithmetic::{CurveAffine, CurveExt},
    pallas,
};
use rand::RngCore;
use subtle::CtOption;

<<<<<<< HEAD
use crate::builder::Error;
=======
>>>>>>> 9405f801
use crate::note::AssetId;
use crate::{
    constants::fixed_bases::{VALUE_COMMITMENT_PERSONALIZATION, VALUE_COMMITMENT_R_BYTES},
    primitives::redpallas::{self, Binding},
};

/// Maximum note value.
pub const MAX_NOTE_VALUE: u64 = u64::MAX;

/// The valid range of the scalar multiplication used in ValueCommit^Orchard.
///
/// Defined in a note in [Zcash Protocol Spec § 4.17.4: Action Statement (Orchard)][actionstatement].
///
/// [actionstatement]: https://zips.z.cash/protocol/nu5.pdf#actionstatement
pub const VALUE_SUM_RANGE: RangeInclusive<i128> =
    -(MAX_NOTE_VALUE as i128)..=MAX_NOTE_VALUE as i128;

/// A value operation overflowed.
#[derive(Debug)]
pub struct OverflowError;

impl fmt::Display for OverflowError {
    fn fmt(&self, f: &mut fmt::Formatter<'_>) -> fmt::Result {
        write!(f, "Orchard value operation overflowed")
    }
}

impl std::error::Error for OverflowError {}

/// The non-negative value of an individual Orchard note.
#[derive(Clone, Copy, Debug, Default)]
pub struct NoteValue(u64);

impl NoteValue {
    pub(crate) fn zero() -> Self {
        // Default for u64 is zero.
        Default::default()
    }

    /// Returns the raw underlying value.
    pub fn inner(&self) -> u64 {
        self.0
    }

    /// Creates a note value from its raw numeric value.
    ///
    /// This only enforces that the value is an unsigned 64-bit integer. Callers should
    /// enforce any additional constraints on the value's valid range themselves.
    pub fn from_raw(value: u64) -> Self {
        NoteValue(value)
    }

    pub(crate) fn from_bytes(bytes: [u8; 8]) -> Self {
        NoteValue(u64::from_le_bytes(bytes))
    }

    pub(crate) fn to_bytes(self) -> [u8; 8] {
        self.0.to_le_bytes()
    }

    pub(crate) fn to_le_bits(self) -> BitArray<[u8; 8], Lsb0> {
        BitArray::<_, Lsb0>::new(self.0.to_le_bytes())
    }

    /// The minimum, greater than zero, note value that can not be split further.
    pub fn unsplittable() -> Self {
        NoteValue(1u64)
    }
}

impl From<&NoteValue> for Assigned<pallas::Base> {
    fn from(v: &NoteValue) -> Self {
        pallas::Base::from(v.inner()).into()
    }
}

impl From<NoteValue> for i128 {
    fn from(value: NoteValue) -> Self {
        value.0 as i128
    }
}

impl Sub for NoteValue {
    type Output = ValueSum;

    #[allow(clippy::suspicious_arithmetic_impl)]
    fn sub(self, rhs: Self) -> Self::Output {
        let a = self.0 as i128;
        let b = rhs.0 as i128;
        a.checked_sub(b)
            .filter(|v| VALUE_SUM_RANGE.contains(v))
            .map(ValueSum)
            .expect("u64 - u64 result is always in VALUE_SUM_RANGE")
    }
}

pub(crate) enum Sign {
    Positive,
    Negative,
}

/// A sum of Orchard note values.
#[derive(Clone, Copy, Debug, Default, PartialEq, Eq)]
pub struct ValueSum(i128);

impl ValueSum {
    pub(crate) fn zero() -> Self {
        // Default for i128 is zero.
        Default::default()
    }

    /// Creates a value sum from a raw i64 (which is always in range for this type).
    ///
    /// This only enforces that the value is a signed 63-bit integer. We use it internally
    /// in `Bundle::binding_validating_key`, where we are converting from the user-defined
    /// `valueBalance` type that enforces any additional constraints on the value's valid
    /// range.
    pub(crate) fn from_raw(value: i64) -> Self {
        ValueSum(value as i128)
    }

    /// Splits this value sum into its magnitude and sign.
    pub(crate) fn magnitude_sign(&self) -> (u64, Sign) {
        let (magnitude, sign) = if self.0.is_negative() {
            (-self.0, Sign::Negative)
        } else {
            (self.0, Sign::Positive)
        };
        (
            u64::try_from(magnitude)
                .expect("ValueSum magnitude is in range for u64 by construction"),
            sign,
        )
    }

    pub(crate) fn into<V: TryFrom<i64>>(self) -> Result<V, Error> {
        i64::try_from(self)
            .map_err(Error::ValueSum)
            .and_then(|i| V::try_from(i).map_err(|_| Error::ValueSum(OverflowError)))
    }
}

impl<T: Into<i128>> Add<T> for ValueSum {
    type Output = Option<ValueSum>;

    #[allow(clippy::suspicious_arithmetic_impl)]
    fn add(self, rhs: T) -> Self::Output {
        self.0
            .checked_add(rhs.into())
            .filter(|v| VALUE_SUM_RANGE.contains(v))
            .map(ValueSum)
    }
}

impl Neg for ValueSum {
    type Output = Option<ValueSum>;

    #[allow(clippy::suspicious_arithmetic_impl)]
    fn neg(self) -> Self::Output {
        self.0
            .checked_neg()
            .filter(|v| VALUE_SUM_RANGE.contains(v))
            .map(ValueSum)
    }
}

impl Neg for ValueSum {
    type Output = Option<ValueSum>;

    #[allow(clippy::suspicious_arithmetic_impl)]
    fn neg(self) -> Self::Output {
        self.0
            .checked_neg()
            .filter(|v| VALUE_SUM_RANGE.contains(v))
            .map(ValueSum)
    }
}

impl<'a> Sum<&'a ValueSum> for Result<ValueSum, OverflowError> {
    fn sum<I: Iterator<Item = &'a ValueSum>>(iter: I) -> Self {
        iter.fold(Ok(ValueSum(0)), |acc, v| (acc? + *v).ok_or(OverflowError))
    }
}

impl Sum<ValueSum> for Result<ValueSum, OverflowError> {
    fn sum<I: Iterator<Item = ValueSum>>(iter: I) -> Self {
        iter.fold(Ok(ValueSum(0)), |acc, v| (acc? + v).ok_or(OverflowError))
    }
}

impl TryFrom<ValueSum> for i64 {
    type Error = OverflowError;

    fn try_from(v: ValueSum) -> Result<i64, Self::Error> {
        i64::try_from(v.0).map_err(|_| OverflowError)
    }
}

impl From<ValueSum> for i128 {
    fn from(value: ValueSum) -> Self {
        value.0
    }
}

/// The blinding factor for a [`ValueCommitment`].
#[derive(Clone, Copy, Debug)]
pub struct ValueCommitTrapdoor(pallas::Scalar);

impl ValueCommitTrapdoor {
    pub(crate) fn inner(&self) -> pallas::Scalar {
        self.0
    }

    /// Constructs `ValueCommitTrapdoor` from the byte representation of a scalar.
    /// Returns a `None` [`CtOption`] if `bytes` is not a canonical representation
    /// of a Pallas scalar.
    ///
    /// This is a low-level API, requiring a detailed understanding of the
    /// [use of value commitment trapdoors][orchardbalance] in the Zcash protocol
    /// to use correctly and securely. It is intended to be used in combination
    /// with [`ValueCommitment::derive`].
    ///
    /// [orchardbalance]: https://zips.z.cash/protocol/protocol.pdf#orchardbalance
    pub fn from_bytes(bytes: [u8; 32]) -> CtOption<Self> {
        pallas::Scalar::from_repr(bytes).map(ValueCommitTrapdoor)
    }
}

impl Add<&ValueCommitTrapdoor> for ValueCommitTrapdoor {
    type Output = ValueCommitTrapdoor;

    fn add(self, rhs: &Self) -> Self::Output {
        ValueCommitTrapdoor(self.0 + rhs.0)
    }
}

impl<'a> Sum<&'a ValueCommitTrapdoor> for ValueCommitTrapdoor {
    fn sum<I: Iterator<Item = &'a ValueCommitTrapdoor>>(iter: I) -> Self {
        iter.fold(ValueCommitTrapdoor::zero(), |acc, cv| acc + cv)
    }
}

impl ValueCommitTrapdoor {
    /// Generates a new value commitment trapdoor.
    pub(crate) fn random(rng: impl RngCore) -> Self {
        ValueCommitTrapdoor(pallas::Scalar::random(rng))
    }

    /// Returns the zero trapdoor, which provides no blinding.
    pub(crate) fn zero() -> Self {
        ValueCommitTrapdoor(pallas::Scalar::zero())
    }

    pub(crate) fn into_bsk(self) -> redpallas::SigningKey<Binding> {
        // TODO: impl From<pallas::Scalar> for redpallas::SigningKey.
        self.0.to_repr().try_into().unwrap()
    }
}

/// A commitment to a [`ValueSum`].
#[derive(Clone, Debug)]
pub struct ValueCommitment(pallas::Point);

impl Add<&ValueCommitment> for ValueCommitment {
    type Output = ValueCommitment;

    fn add(self, rhs: &Self) -> Self::Output {
        ValueCommitment(self.0 + rhs.0)
    }
}

impl Sub for ValueCommitment {
    type Output = ValueCommitment;

    fn sub(self, rhs: Self) -> Self::Output {
        ValueCommitment(self.0 - rhs.0)
    }
}

impl Sum for ValueCommitment {
    fn sum<I: Iterator<Item = Self>>(iter: I) -> Self {
        iter.fold(ValueCommitment(pallas::Point::identity()), |acc, cv| {
            acc + &cv
        })
    }
}

impl<'a> Sum<&'a ValueCommitment> for ValueCommitment {
    fn sum<I: Iterator<Item = &'a ValueCommitment>>(iter: I) -> Self {
        iter.fold(ValueCommitment(pallas::Point::identity()), |acc, cv| {
            acc + cv
        })
    }
}

impl ValueCommitment {
    /// Derives a `ValueCommitment` by $\mathsf{ValueCommit^{Orchard}}$.
    ///
    /// Defined in [Zcash Protocol Spec § 5.4.8.3: Homomorphic Pedersen commitments (Sapling and Orchard)][concretehomomorphiccommit].
    ///
    /// [concretehomomorphiccommit]: https://zips.z.cash/protocol/nu5.pdf#concretehomomorphiccommit
    #[allow(non_snake_case)]
<<<<<<< HEAD
    pub(crate) fn derive(value: ValueSum, rcv: ValueCommitTrapdoor, asset: AssetId) -> Self {
=======
    pub fn derive(value: ValueSum, rcv: ValueCommitTrapdoor, asset: AssetId) -> Self {
>>>>>>> 9405f801
        let hasher = pallas::Point::hash_to_curve(VALUE_COMMITMENT_PERSONALIZATION);
        let R = hasher(&VALUE_COMMITMENT_R_BYTES);
        let abs_value = u64::try_from(value.0.abs()).expect("value must be in valid range");

        let value = if value.0.is_negative() {
            -pallas::Scalar::from(abs_value)
        } else {
            pallas::Scalar::from(abs_value)
        };

        let V_zsa = asset.cv_base();

        ValueCommitment(V_zsa * value + R * rcv.0)
    }

    pub(crate) fn into_bvk(self) -> redpallas::VerificationKey<Binding> {
        // TODO: impl From<pallas::Point> for redpallas::VerificationKey.
        self.0.to_bytes().try_into().unwrap()
    }

    /// Deserialize a value commitment from its byte representation
    pub fn from_bytes(bytes: &[u8; 32]) -> CtOption<ValueCommitment> {
        pallas::Point::from_bytes(bytes).map(ValueCommitment)
    }

    /// Serialize this value commitment to its canonical byte representation.
    pub fn to_bytes(&self) -> [u8; 32] {
        self.0.to_bytes()
    }

    /// x-coordinate of this value commitment.
    pub(crate) fn x(&self) -> pallas::Base {
        if self.0 == pallas::Point::identity() {
            pallas::Base::zero()
        } else {
            *self.0.to_affine().coordinates().unwrap().x()
        }
    }

    /// y-coordinate of this value commitment.
    pub(crate) fn y(&self) -> pallas::Base {
        if self.0 == pallas::Point::identity() {
            pallas::Base::zero()
        } else {
            *self.0.to_affine().coordinates().unwrap().y()
        }
    }
}

/// Generators for property testing.
#[cfg(any(test, feature = "test-dependencies"))]
#[cfg_attr(docsrs, doc(cfg(feature = "test-dependencies")))]
pub mod testing {
    use pasta_curves::{arithmetic::FieldExt, pallas};
    use proptest::prelude::*;

    use super::{NoteValue, ValueCommitTrapdoor, ValueSum, MAX_NOTE_VALUE, VALUE_SUM_RANGE};

    prop_compose! {
        /// Generate an arbitrary Pallas scalar.
        pub fn arb_scalar()(bytes in prop::array::uniform32(0u8..)) -> pallas::Scalar {
            // Instead of rejecting out-of-range bytes, let's reduce them.
            let mut buf = [0; 64];
            buf[..32].copy_from_slice(&bytes);
            pallas::Scalar::from_bytes_wide(&buf)
        }
    }

    prop_compose! {
        /// Generate an arbitrary [`ValueSum`] in the range of valid Zcash values.
        pub fn arb_value_sum()(value in VALUE_SUM_RANGE) -> ValueSum {
            ValueSum(value as i128)
        }
    }

    prop_compose! {
        /// Generate an arbitrary [`ValueSum`] in the range of valid Zcash values.
        pub fn arb_value_sum_bounded(bound: NoteValue)(value in -(bound.0 as i128)..=(bound.0 as i128)) -> ValueSum {
            ValueSum(value as i128)
        }
    }

    prop_compose! {
        /// Generate an arbitrary ValueCommitTrapdoor
        pub fn arb_trapdoor()(rcv in arb_scalar()) -> ValueCommitTrapdoor {
            ValueCommitTrapdoor(rcv)
        }
    }

    prop_compose! {
        /// Generate an arbitrary value in the range of valid nonnegative Zcash amounts.
        pub fn arb_note_value()(value in 0u64..MAX_NOTE_VALUE) -> NoteValue {
            NoteValue(value)
        }
    }

    prop_compose! {
        /// Generate an arbitrary value in the range of valid positive Zcash amounts
        /// less than a specified value.
        pub fn arb_note_value_bounded(max: u64)(value in 0u64..max) -> NoteValue {
            NoteValue(value)
        }
    }

    prop_compose! {
        /// Generate an arbitrary value in the range of valid positive Zcash amounts
        /// less than a specified value.
        pub fn arb_positive_note_value(max: u64)(value in 1u64..max) -> NoteValue {
            NoteValue(value)
        }
    }
}

#[cfg(test)]
mod tests {
    use crate::note::asset_id::testing::{arb_asset_id, native_asset_id};

    use crate::note::AssetId;
    use proptest::prelude::*;

    use super::{
        testing::{arb_note_value_bounded, arb_trapdoor, arb_value_sum_bounded},
        OverflowError, ValueCommitTrapdoor, ValueCommitment, ValueSum, MAX_NOTE_VALUE,
    };
    use crate::primitives::redpallas;

<<<<<<< HEAD
    fn check_binding_signature(
        native_values: &[(ValueSum, ValueCommitTrapdoor, AssetId)],
        arb_values: &[(ValueSum, ValueCommitTrapdoor, AssetId)],
        neg_trapdoors: &[ValueCommitTrapdoor],
        arb_values_to_burn: &[(ValueSum, ValueCommitTrapdoor, AssetId)],
=======
    fn _bsk_consistent_with_bvk(
        native_values: &[(ValueSum, ValueCommitTrapdoor, AssetId)],
        arb_values: &[(ValueSum, ValueCommitTrapdoor, AssetId)],
        neg_trapdoors: &[ValueCommitTrapdoor],
>>>>>>> 9405f801
    ) {
        // for each arb value, create a negative value with a different trapdoor
        let neg_arb_values: Vec<_> = arb_values
            .iter()
            .cloned()
            .zip(neg_trapdoors.iter().cloned())
            .map(|((value, _, asset), rcv)| ((-value).unwrap(), rcv, asset))
            .collect();

        let native_value_balance = native_values
            .iter()
            .map(|(value, _, _)| value)
            .sum::<Result<ValueSum, OverflowError>>()
            .expect("we generate values that won't overflow");

<<<<<<< HEAD
        let values = [
            native_values,
            arb_values,
            &neg_arb_values,
            arb_values_to_burn,
        ]
        .concat();
=======
        let values = [native_values, arb_values, &neg_arb_values].concat();
>>>>>>> 9405f801

        let bsk = values
            .iter()
            .map(|(_, rcv, _)| rcv)
            .sum::<ValueCommitTrapdoor>()
            .into_bsk();

        let bvk = (values
<<<<<<< HEAD
            .into_iter()
            .map(|(value, rcv, asset)| ValueCommitment::derive(value, rcv, asset))
=======
            .iter()
            .map(|(value, rcv, asset)| ValueCommitment::derive(*value, *rcv, *asset))
>>>>>>> 9405f801
            .sum::<ValueCommitment>()
            - ValueCommitment::derive(
                native_value_balance,
                ValueCommitTrapdoor::zero(),
                AssetId::native(),
<<<<<<< HEAD
            )
            - arb_values_to_burn
                .iter()
                .map(|(value, _, asset)| {
                    ValueCommitment::derive(*value, ValueCommitTrapdoor::zero(), *asset)
                })
                .sum::<ValueCommitment>())
=======
            ))
>>>>>>> 9405f801
        .into_bvk();

        assert_eq!(redpallas::VerificationKey::from(&bsk), bvk);
    }

<<<<<<< HEAD
    proptest! {
        #[test]
        fn bsk_consistent_with_bvk_native_with_zsa_transfer_and_burning(
=======
    proptest! {
        #[test]
        fn bsk_consistent_with_bvk_native_only(
            native_values in (1usize..10).prop_flat_map(|n_values|
                arb_note_value_bounded(MAX_NOTE_VALUE / n_values as u64).prop_flat_map(move |bound|
                    prop::collection::vec((arb_value_sum_bounded(bound), arb_trapdoor(), native_asset_id()), n_values)
                )
            ),
        ) {
            // Test with native note type (zec) only
            _bsk_consistent_with_bvk(&native_values, &[], &[]);
        }
    }

    proptest! {
        #[test]
        fn bsk_consistent_with_bvk(
>>>>>>> 9405f801
            native_values in (1usize..10).prop_flat_map(|n_values|
                arb_note_value_bounded(MAX_NOTE_VALUE / n_values as u64).prop_flat_map(move |bound|
                    prop::collection::vec((arb_value_sum_bounded(bound), arb_trapdoor(), native_asset_id()), n_values)
                )
            ),
<<<<<<< HEAD
            (asset_values, neg_trapdoors) in (1usize..10).prop_flat_map(|n_values|
=======
            (arb_values,neg_trapdoors) in (1usize..10).prop_flat_map(|n_values|
>>>>>>> 9405f801
                (arb_note_value_bounded(MAX_NOTE_VALUE / n_values as u64).prop_flat_map(move |bound|
                    prop::collection::vec((arb_value_sum_bounded(bound), arb_trapdoor(), arb_asset_id()), n_values)
                ), prop::collection::vec(arb_trapdoor(), n_values))
            ),
<<<<<<< HEAD
            burn_values in (1usize..10).prop_flat_map(|n_values|
                arb_note_value_bounded(MAX_NOTE_VALUE / n_values as u64)
                .prop_flat_map(move |bound| prop::collection::vec((arb_value_sum_bounded(bound), arb_trapdoor(), arb_asset_id()), n_values))
            )
        ) {
            check_binding_signature(&native_values, &[], &[], &[]);
            check_binding_signature(&native_values, &[], &[], &burn_values);
            check_binding_signature(&native_values, &asset_values, &neg_trapdoors, &[]);
            check_binding_signature(&native_values, &asset_values, &neg_trapdoors, &burn_values);
=======
        ) {
            // Test with native note type (zec)
             _bsk_consistent_with_bvk(&native_values, &arb_values, &neg_trapdoors);
>>>>>>> 9405f801
        }
    }
}<|MERGE_RESOLUTION|>--- conflicted
+++ resolved
@@ -53,10 +53,7 @@
 use rand::RngCore;
 use subtle::CtOption;
 
-<<<<<<< HEAD
 use crate::builder::Error;
-=======
->>>>>>> 9405f801
 use crate::note::AssetId;
 use crate::{
     constants::fixed_bases::{VALUE_COMMITMENT_PERSONALIZATION, VALUE_COMMITMENT_R_BYTES},
@@ -359,11 +356,7 @@
     ///
     /// [concretehomomorphiccommit]: https://zips.z.cash/protocol/nu5.pdf#concretehomomorphiccommit
     #[allow(non_snake_case)]
-<<<<<<< HEAD
-    pub(crate) fn derive(value: ValueSum, rcv: ValueCommitTrapdoor, asset: AssetId) -> Self {
-=======
     pub fn derive(value: ValueSum, rcv: ValueCommitTrapdoor, asset: AssetId) -> Self {
->>>>>>> 9405f801
         let hasher = pallas::Point::hash_to_curve(VALUE_COMMITMENT_PERSONALIZATION);
         let R = hasher(&VALUE_COMMITMENT_R_BYTES);
         let abs_value = u64::try_from(value.0.abs()).expect("value must be in valid range");
@@ -490,18 +483,11 @@
     };
     use crate::primitives::redpallas;
 
-<<<<<<< HEAD
     fn check_binding_signature(
         native_values: &[(ValueSum, ValueCommitTrapdoor, AssetId)],
         arb_values: &[(ValueSum, ValueCommitTrapdoor, AssetId)],
         neg_trapdoors: &[ValueCommitTrapdoor],
         arb_values_to_burn: &[(ValueSum, ValueCommitTrapdoor, AssetId)],
-=======
-    fn _bsk_consistent_with_bvk(
-        native_values: &[(ValueSum, ValueCommitTrapdoor, AssetId)],
-        arb_values: &[(ValueSum, ValueCommitTrapdoor, AssetId)],
-        neg_trapdoors: &[ValueCommitTrapdoor],
->>>>>>> 9405f801
     ) {
         // for each arb value, create a negative value with a different trapdoor
         let neg_arb_values: Vec<_> = arb_values
@@ -517,7 +503,6 @@
             .sum::<Result<ValueSum, OverflowError>>()
             .expect("we generate values that won't overflow");
 
-<<<<<<< HEAD
         let values = [
             native_values,
             arb_values,
@@ -525,9 +510,6 @@
             arb_values_to_burn,
         ]
         .concat();
-=======
-        let values = [native_values, arb_values, &neg_arb_values].concat();
->>>>>>> 9405f801
 
         let bsk = values
             .iter()
@@ -536,19 +518,13 @@
             .into_bsk();
 
         let bvk = (values
-<<<<<<< HEAD
             .into_iter()
             .map(|(value, rcv, asset)| ValueCommitment::derive(value, rcv, asset))
-=======
-            .iter()
-            .map(|(value, rcv, asset)| ValueCommitment::derive(*value, *rcv, *asset))
->>>>>>> 9405f801
             .sum::<ValueCommitment>()
             - ValueCommitment::derive(
                 native_value_balance,
                 ValueCommitTrapdoor::zero(),
                 AssetId::native(),
-<<<<<<< HEAD
             )
             - arb_values_to_burn
                 .iter()
@@ -556,52 +532,24 @@
                     ValueCommitment::derive(*value, ValueCommitTrapdoor::zero(), *asset)
                 })
                 .sum::<ValueCommitment>())
-=======
-            ))
->>>>>>> 9405f801
         .into_bvk();
 
         assert_eq!(redpallas::VerificationKey::from(&bsk), bvk);
     }
 
-<<<<<<< HEAD
     proptest! {
         #[test]
         fn bsk_consistent_with_bvk_native_with_zsa_transfer_and_burning(
-=======
-    proptest! {
-        #[test]
-        fn bsk_consistent_with_bvk_native_only(
             native_values in (1usize..10).prop_flat_map(|n_values|
                 arb_note_value_bounded(MAX_NOTE_VALUE / n_values as u64).prop_flat_map(move |bound|
                     prop::collection::vec((arb_value_sum_bounded(bound), arb_trapdoor(), native_asset_id()), n_values)
                 )
             ),
-        ) {
-            // Test with native note type (zec) only
-            _bsk_consistent_with_bvk(&native_values, &[], &[]);
-        }
-    }
-
-    proptest! {
-        #[test]
-        fn bsk_consistent_with_bvk(
->>>>>>> 9405f801
-            native_values in (1usize..10).prop_flat_map(|n_values|
-                arb_note_value_bounded(MAX_NOTE_VALUE / n_values as u64).prop_flat_map(move |bound|
-                    prop::collection::vec((arb_value_sum_bounded(bound), arb_trapdoor(), native_asset_id()), n_values)
-                )
-            ),
-<<<<<<< HEAD
             (asset_values, neg_trapdoors) in (1usize..10).prop_flat_map(|n_values|
-=======
-            (arb_values,neg_trapdoors) in (1usize..10).prop_flat_map(|n_values|
->>>>>>> 9405f801
                 (arb_note_value_bounded(MAX_NOTE_VALUE / n_values as u64).prop_flat_map(move |bound|
                     prop::collection::vec((arb_value_sum_bounded(bound), arb_trapdoor(), arb_asset_id()), n_values)
                 ), prop::collection::vec(arb_trapdoor(), n_values))
             ),
-<<<<<<< HEAD
             burn_values in (1usize..10).prop_flat_map(|n_values|
                 arb_note_value_bounded(MAX_NOTE_VALUE / n_values as u64)
                 .prop_flat_map(move |bound| prop::collection::vec((arb_value_sum_bounded(bound), arb_trapdoor(), arb_asset_id()), n_values))
@@ -611,11 +559,25 @@
             check_binding_signature(&native_values, &[], &[], &burn_values);
             check_binding_signature(&native_values, &asset_values, &neg_trapdoors, &[]);
             check_binding_signature(&native_values, &asset_values, &neg_trapdoors, &burn_values);
-=======
+        }
+    }
+
+    proptest! {
+        #[test]
+        fn bsk_consistent_with_bvk(
+            native_values in (1usize..10).prop_flat_map(|n_values|
+                arb_note_value_bounded(MAX_NOTE_VALUE / n_values as u64).prop_flat_map(move |bound|
+                    prop::collection::vec((arb_value_sum_bounded(bound), arb_trapdoor(), native_asset_id()), n_values)
+                )
+            ),
+            (arb_values,neg_trapdoors) in (1usize..10).prop_flat_map(|n_values|
+                (arb_note_value_bounded(MAX_NOTE_VALUE / n_values as u64).prop_flat_map(move |bound|
+                    prop::collection::vec((arb_value_sum_bounded(bound), arb_trapdoor(), arb_asset_id()), n_values)
+                ), prop::collection::vec(arb_trapdoor(), n_values))
+            ),
         ) {
             // Test with native note type (zec)
              _bsk_consistent_with_bvk(&native_values, &arb_values, &neg_trapdoors);
->>>>>>> 9405f801
         }
     }
 }