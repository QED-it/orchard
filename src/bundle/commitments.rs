--- conflicted
+++ resolved
@@ -29,25 +29,11 @@
     Params::new().hash_length(32).personal(personal).to_state()
 }
 
-<<<<<<< HEAD
 /// Evaluate `orchard_digest` for the bundle as defined in
 /// [ZIP-244: Transaction Identifier Non-Malleability][zip244]
 /// for OrchardVanilla and as defined in
 /// [ZIP-226: Transfer and Burn of Zcash Shielded Assets][zip226]
 /// for OrchardZSA
-=======
-/// Write disjoint parts of each Orchard shielded action as 3 separate hashes
-/// as defined in [ZIP-244: Transaction Identifier Non-Malleability][zip244]:
-/// * \[(nullifier, cmx, ephemeral_key, enc_ciphertext\[..52\])*\] personalized
-///   with ZCASH_ORCHARD_ACTIONS_COMPACT_HASH_PERSONALIZATION
-/// * \[enc_ciphertext\[52..564\]*\] (memo ciphertexts) personalized
-///   with ZCASH_ORCHARD_ACTIONS_MEMOS_HASH_PERSONALIZATION
-/// * \[(cv, rk, enc_ciphertext\[564..\], out_ciphertext)*\] personalized
-///   with ZCASH_ORCHARD_ACTIONS_NONCOMPACT_HASH_PERSONALIZATION
-///
-/// Then, hash these together along with (flags, value_balance_orchard, anchor_orchard),
-/// personalized with ZCASH_ORCHARD_ACTIONS_HASH_PERSONALIZATION
->>>>>>> fcb14def
 ///
 /// [zip244]: https://zips.z.cash/zip-0244
 /// [zip226]: https://zips.z.cash/zip-0226
@@ -165,7 +151,7 @@
                 recipient,
                 NoteValue::from_raw(10),
                 AssetBase::native(),
-                None,
+                [0u8; 512],
             )
             .unwrap();
 
@@ -175,7 +161,7 @@
                 recipient,
                 NoteValue::from_raw(20),
                 AssetBase::native(),
-                None,
+                [0u8; 512],
             )
             .unwrap();
 
