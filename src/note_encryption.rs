//! In-band secret distribution for Orchard bundles.

use blake2b_simd::{Hash, Params};
use group::ff::PrimeField;
use std::fmt;
use zcash_note_encryption::{
    BatchDomain, Domain, EphemeralKeyBytes, OutPlaintextBytes, OutgoingCipherKey, ShieldedOutput,
    AEAD_TAG_SIZE, MEMO_SIZE, OUT_PLAINTEXT_SIZE,
};

use crate::note::AssetBase;
use crate::{
    action::Action,
    keys::{
        DiversifiedTransmissionKey, Diversifier, EphemeralPublicKey, EphemeralSecretKey,
        OutgoingViewingKey, PreparedEphemeralPublicKey, PreparedIncomingViewingKey, SharedSecret,
    },
    note::{ExtractedNoteCommitment, Nullifier, RandomSeed},
    spec::diversify_hash,
    value::{NoteValue, ValueCommitment},
    Address, Note,
};

const PRF_OCK_ORCHARD_PERSONALIZATION: &[u8; 16] = b"Zcash_Orchardock";

/// The size of a v2 compact note.
pub const COMPACT_NOTE_SIZE_V2: usize = 1 + // version
    11 + // diversifier
    8  + // value
    32; // rseed (or rcm prior to ZIP 212)
/// The size of [`NotePlaintextBytes`] for V2.
pub const NOTE_PLAINTEXT_SIZE_V2: usize = COMPACT_NOTE_SIZE_V2 + MEMO_SIZE;
/// The size of an encrypted note plaintext.
pub const ENC_CIPHERTEXT_SIZE_V2: usize = NOTE_PLAINTEXT_SIZE_V2 + AEAD_TAG_SIZE;

/// a type to represent the raw bytes of a note plaintext.
#[derive(Clone, Debug)]
pub struct NotePlaintextBytes(pub [u8; NOTE_PLAINTEXT_SIZE_V2]);

/// a type to represent the raw bytes of an encrypted note plaintext.
#[derive(Clone, Debug)]
pub struct NoteCiphertextBytes(pub [u8; ENC_CIPHERTEXT_SIZE_V2]);

/// a type to represent the raw bytes of a compact note.
#[derive(Clone, Debug)]
pub struct CompactNotePlaintextBytes(pub [u8; COMPACT_NOTE_SIZE_V2]);

/// a type to represent the raw bytes of an encrypted compact note.
#[derive(Clone, Debug)]
pub struct CompactNoteCiphertextBytes(pub [u8; COMPACT_NOTE_SIZE_V2]);

impl AsMut<[u8]> for NotePlaintextBytes {
    fn as_mut(&mut self) -> &mut [u8] {
        self.0.as_mut()
    }
}

impl From<&[u8]> for NotePlaintextBytes {
    fn from(s: &[u8]) -> Self
    where
        Self: Sized,
    {
        NotePlaintextBytes(s.try_into().unwrap())
    }
}

impl AsRef<[u8]> for NoteCiphertextBytes {
    fn as_ref(&self) -> &[u8] {
        self.0.as_ref()
    }
}

impl From<&[u8]> for NoteCiphertextBytes {
    fn from(s: &[u8]) -> Self
    where
        Self: Sized,
    {
        NoteCiphertextBytes(s.try_into().unwrap())
    }
}

impl AsMut<[u8]> for CompactNotePlaintextBytes {
    fn as_mut(&mut self) -> &mut [u8] {
        self.0.as_mut()
    }
}

impl From<&[u8]> for CompactNotePlaintextBytes {
    fn from(s: &[u8]) -> Self
    where
        Self: Sized,
    {
        CompactNotePlaintextBytes(s.try_into().unwrap())
    }
}

impl AsRef<[u8]> for CompactNoteCiphertextBytes {
    fn as_ref(&self) -> &[u8] {
        self.0.as_ref()
    }
}

/// Defined in [Zcash Protocol Spec § 5.4.2: Pseudo Random Functions][concreteprfs].
///
/// [concreteprfs]: https://zips.z.cash/protocol/nu5.pdf#concreteprfs
pub(crate) fn prf_ock_orchard(
    ovk: &OutgoingViewingKey,
    cv: &ValueCommitment,
    cmx_bytes: &[u8; 32],
    ephemeral_key: &EphemeralKeyBytes,
) -> OutgoingCipherKey {
    OutgoingCipherKey(
        Params::new()
            .hash_length(32)
            .personal(PRF_OCK_ORCHARD_PERSONALIZATION)
            .to_state()
            .update(ovk.as_ref())
            .update(&cv.to_bytes())
            .update(cmx_bytes)
            .update(ephemeral_key.as_ref())
            .finalize()
            .as_bytes()
            .try_into()
            .unwrap(),
    )
}

/// note_version will return the version of the note plaintext.
pub fn note_version(plaintext: &[u8]) -> Option<u8> {
    match plaintext[0] {
        0x02 => Some(0x02),
        0x03 => Some(0x03),
        _ => None,
    }
}

fn orchard_parse_note_plaintext_without_memo<F>(
    domain: &OrchardDomainV2,
    plaintext: &[u8], // TODO: replace with CompactNotePlaintextBytes
    get_validated_pk_d: F,
) -> Option<(Note, Address)>
where
    F: FnOnce(&Diversifier) -> Option<DiversifiedTransmissionKey>,
{
    assert!(plaintext.len() >= COMPACT_NOTE_SIZE_V2);

    // Check note plaintext version
    if note_version(plaintext).unwrap() != 0x02 {
        return None;
    }

    // The unwraps below are guaranteed to succeed by the assertion above
    let diversifier = Diversifier::from_bytes(plaintext[1..12].try_into().unwrap());
    let value = NoteValue::from_bytes(plaintext[12..20].try_into().unwrap());
    let rseed = Option::from(RandomSeed::from_bytes(
        plaintext[20..COMPACT_NOTE_SIZE_V2].try_into().unwrap(),
        &domain.rho,
    ))?;

    let pk_d = get_validated_pk_d(&diversifier)?;

    let recipient = Address::from_parts(diversifier, pk_d);
    let note = Option::from(Note::from_parts(
        recipient,
        value,
        AssetBase::native(), //V2 notes are always native.
        domain.rho,
        rseed,
    ))?;
    Some((note, recipient))
}

/// Orchard-specific note encryption logic.
#[derive(Debug)]
pub struct OrchardDomainV2 {
    rho: Nullifier,
}

impl memuse::DynamicUsage for OrchardDomainV2 {
    fn dynamic_usage(&self) -> usize {
        self.rho.dynamic_usage()
    }

    fn dynamic_usage_bounds(&self) -> (usize, Option<usize>) {
        self.rho.dynamic_usage_bounds()
    }
}

impl OrchardDomainV2 {
    /// Constructs a domain that can be used to trial-decrypt this action's output note.
    pub fn for_action<T>(act: &Action<T>) -> Self {
        OrchardDomainV2 {
            rho: *act.nullifier(),
        }
    }

    /// Constructs a domain from a nullifier.
    pub fn for_nullifier(nullifier: Nullifier) -> Self {
        OrchardDomainV2 { rho: nullifier }
    }
}

impl Domain for OrchardDomainV2 {
    type EphemeralSecretKey = EphemeralSecretKey;
    type EphemeralPublicKey = EphemeralPublicKey;
    type PreparedEphemeralPublicKey = PreparedEphemeralPublicKey;
    type SharedSecret = SharedSecret;
    type SymmetricKey = Hash;
    type Note = Note;
    type Recipient = Address;
    type DiversifiedTransmissionKey = DiversifiedTransmissionKey;
    type IncomingViewingKey = PreparedIncomingViewingKey;
    type OutgoingViewingKey = OutgoingViewingKey;
    type ValueCommitment = ValueCommitment;
    type ExtractedCommitment = ExtractedNoteCommitment;
    type ExtractedCommitmentBytes = [u8; 32];
    type Memo = [u8; MEMO_SIZE]; // TODO use a more interesting type

    type NotePlaintextBytes = NotePlaintextBytes;
    type NoteCiphertextBytes = NoteCiphertextBytes;
    type CompactNotePlaintextBytes = CompactNotePlaintextBytes;
    type CompactNoteCiphertextBytes = CompactNoteCiphertextBytes;

    fn derive_esk(note: &Self::Note) -> Option<Self::EphemeralSecretKey> {
        Some(note.esk())
    }

    fn get_pk_d(note: &Self::Note) -> Self::DiversifiedTransmissionKey {
        *note.recipient().pk_d()
    }

    fn prepare_epk(epk: Self::EphemeralPublicKey) -> Self::PreparedEphemeralPublicKey {
        PreparedEphemeralPublicKey::new(epk)
    }

    fn ka_derive_public(
        note: &Self::Note,
        esk: &Self::EphemeralSecretKey,
    ) -> Self::EphemeralPublicKey {
        esk.derive_public(note.recipient().g_d())
    }

    fn ka_agree_enc(
        esk: &Self::EphemeralSecretKey,
        pk_d: &Self::DiversifiedTransmissionKey,
    ) -> Self::SharedSecret {
        esk.agree(pk_d)
    }

    fn ka_agree_dec(
        ivk: &Self::IncomingViewingKey,
        epk: &Self::PreparedEphemeralPublicKey,
    ) -> Self::SharedSecret {
        epk.agree(ivk)
    }

    fn kdf(secret: Self::SharedSecret, ephemeral_key: &EphemeralKeyBytes) -> Self::SymmetricKey {
        secret.kdf_orchard(ephemeral_key)
    }

<<<<<<< HEAD
    fn note_plaintext_bytes(
        note: &Self::Note,
        _: &Self::Recipient,
        memo: &Self::Memo,
    ) -> NotePlaintextBytes {
        let mut np = [0; NOTE_PLAINTEXT_SIZE_V2];
=======
    fn note_plaintext_bytes(note: &Self::Note, memo: &Self::Memo) -> NotePlaintextBytes {
        let mut np = [0; NOTE_PLAINTEXT_SIZE];
>>>>>>> 3619b86d
        np[0] = 0x02;
        np[1..12].copy_from_slice(note.recipient().diversifier().as_array());
        np[12..20].copy_from_slice(&note.value().to_bytes());
        np[20..52].copy_from_slice(note.rseed().as_bytes());
        np[52..].copy_from_slice(memo);
        NotePlaintextBytes(np)
    }

    fn derive_ock(
        ovk: &Self::OutgoingViewingKey,
        cv: &Self::ValueCommitment,
        cmstar_bytes: &Self::ExtractedCommitmentBytes,
        ephemeral_key: &EphemeralKeyBytes,
    ) -> OutgoingCipherKey {
        prf_ock_orchard(ovk, cv, cmstar_bytes, ephemeral_key)
    }

    fn outgoing_plaintext_bytes(
        note: &Self::Note,
        esk: &Self::EphemeralSecretKey,
    ) -> OutPlaintextBytes {
        let mut op = [0; OUT_PLAINTEXT_SIZE];
        op[..32].copy_from_slice(&note.recipient().pk_d().to_bytes());
        op[32..].copy_from_slice(&esk.0.to_repr());
        OutPlaintextBytes(op)
    }

    fn epk_bytes(epk: &Self::EphemeralPublicKey) -> EphemeralKeyBytes {
        epk.to_bytes()
    }

    fn epk(ephemeral_key: &EphemeralKeyBytes) -> Option<Self::EphemeralPublicKey> {
        EphemeralPublicKey::from_bytes(&ephemeral_key.0).into()
    }

    fn cmstar(note: &Self::Note) -> Self::ExtractedCommitment {
        note.commitment().into()
    }

    fn parse_note_plaintext_without_memo_ivk(
        &self,
        ivk: &Self::IncomingViewingKey,
        plaintext: &CompactNotePlaintextBytes,
    ) -> Option<(Self::Note, Self::Recipient)> {
        orchard_parse_note_plaintext_without_memo(self, &plaintext.0, |diversifier| {
            Some(DiversifiedTransmissionKey::derive(ivk, diversifier))
        })
    }

    fn parse_note_plaintext_without_memo_ovk(
        &self,
        pk_d: &Self::DiversifiedTransmissionKey,
        esk: &Self::EphemeralSecretKey,
        ephemeral_key: &EphemeralKeyBytes,
        plaintext: &CompactNotePlaintextBytes,
    ) -> Option<(Self::Note, Self::Recipient)> {
        orchard_parse_note_plaintext_without_memo(self, &plaintext.0, |diversifier| {
            if esk
                .derive_public(diversify_hash(diversifier.as_array()))
                .to_bytes()
                .0
                == ephemeral_key.0
            {
                Some(*pk_d)
            } else {
                None
            }
        })
    }

    fn extract_memo(
        &self,
        plaintext: &NotePlaintextBytes,
    ) -> (Self::CompactNotePlaintextBytes, Self::Memo) {
        let (compact, memo) = plaintext.0.split_at(COMPACT_NOTE_SIZE_V2);
        (compact.try_into().unwrap(), memo.try_into().unwrap())
    }

    fn extract_pk_d(out_plaintext: &OutPlaintextBytes) -> Option<Self::DiversifiedTransmissionKey> {
        DiversifiedTransmissionKey::from_bytes(out_plaintext.0[0..32].try_into().unwrap()).into()
    }

    fn extract_esk(out_plaintext: &OutPlaintextBytes) -> Option<Self::EphemeralSecretKey> {
        EphemeralSecretKey::from_bytes(out_plaintext.0[32..OUT_PLAINTEXT_SIZE].try_into().unwrap())
            .into()
    }
}

impl BatchDomain for OrchardDomainV2 {
    fn batch_kdf<'a>(
        items: impl Iterator<Item = (Option<Self::SharedSecret>, &'a EphemeralKeyBytes)>,
    ) -> Vec<Option<Self::SymmetricKey>> {
        let (shared_secrets, ephemeral_keys): (Vec<_>, Vec<_>) = items.unzip();

        SharedSecret::batch_to_affine(shared_secrets)
            .zip(ephemeral_keys.into_iter())
            .map(|(secret, ephemeral_key)| {
                secret.map(|dhsecret| SharedSecret::kdf_orchard_inner(dhsecret, ephemeral_key))
            })
            .collect()
    }
}

/// Implementation of in-band secret distribution for Orchard bundles.
pub type OrchardNoteEncryption = zcash_note_encryption::NoteEncryption<OrchardDomainV2>;

impl<T> ShieldedOutput<OrchardDomainV2> for Action<T> {
    fn ephemeral_key(&self) -> EphemeralKeyBytes {
        EphemeralKeyBytes(self.encrypted_note().epk_bytes)
    }

    fn cmstar_bytes(&self) -> [u8; 32] {
        self.cmx().to_bytes()
    }

    fn enc_ciphertext(&self) -> Option<NoteCiphertextBytes> {
        Some(NoteCiphertextBytes(self.encrypted_note().enc_ciphertext))
    }

    fn enc_ciphertext_compact(&self) -> CompactNoteCiphertextBytes {
        CompactNoteCiphertextBytes(
            self.encrypted_note().enc_ciphertext[..COMPACT_NOTE_SIZE_V2]
                .try_into()
                .unwrap(),
        )
    }
}

/// A compact Action for light clients.
pub struct CompactAction {
    nullifier: Nullifier,
    cmx: ExtractedNoteCommitment,
    ephemeral_key: EphemeralKeyBytes,
    enc_ciphertext: CompactNoteCiphertextBytes,
}

impl fmt::Debug for CompactAction {
    fn fmt(&self, f: &mut fmt::Formatter<'_>) -> fmt::Result {
        write!(f, "CompactAction")
    }
}

impl<T> From<&Action<T>> for CompactAction
where
    Action<T>: ShieldedOutput<OrchardDomainV2>,
{
    fn from(action: &Action<T>) -> Self {
        CompactAction {
            nullifier: *action.nullifier(),
            cmx: *action.cmx(),
            ephemeral_key: action.ephemeral_key(),
            enc_ciphertext: CompactNoteCiphertextBytes(
                action.encrypted_note().enc_ciphertext[..COMPACT_NOTE_SIZE_V2]
                    .try_into()
                    .unwrap(),
            ),
        }
    }
}

impl ShieldedOutput<OrchardDomainV2> for CompactAction {
    fn ephemeral_key(&self) -> EphemeralKeyBytes {
        EphemeralKeyBytes(self.ephemeral_key.0)
    }

    fn cmstar_bytes(&self) -> [u8; 32] {
        self.cmx.to_bytes()
    }

    fn enc_ciphertext(&self) -> Option<NoteCiphertextBytes> {
        None
    }

    fn enc_ciphertext_compact(&self) -> CompactNoteCiphertextBytes {
        self.enc_ciphertext.clone()
    }
}

impl CompactAction {
    /// Create a CompactAction from its constituent parts
    pub fn from_parts(
        nullifier: Nullifier,
        cmx: ExtractedNoteCommitment,
        ephemeral_key: EphemeralKeyBytes,
        enc_ciphertext: CompactNoteCiphertextBytes,
    ) -> Self {
        Self {
            nullifier,
            cmx,
            ephemeral_key,
            enc_ciphertext,
        }
    }

    ///Returns the nullifier of the note being spent.
    pub fn nullifier(&self) -> Nullifier {
        self.nullifier
    }
}

#[cfg(test)]
mod tests {
    use proptest::proptest;
    use rand::rngs::OsRng;
    use zcash_note_encryption::{
        try_compact_note_decryption, try_note_decryption, try_output_recovery_with_ovk, Domain,
        EphemeralKeyBytes,
    };

    use super::{prf_ock_orchard, CompactAction, OrchardDomainV2, OrchardNoteEncryption};
    use crate::note::AssetBase;
    use crate::{
        action::Action,
        keys::{
            DiversifiedTransmissionKey, Diversifier, EphemeralSecretKey, IncomingViewingKey,
            OutgoingViewingKey, PreparedIncomingViewingKey,
        },
        note::{
            testing::arb_native_note, ExtractedNoteCommitment, Nullifier, RandomSeed,
            TransmittedNoteCiphertext,
        },
        note_encryption::{
            note_version, orchard_parse_note_plaintext_without_memo, NoteCiphertextBytes,
        },
        primitives::redpallas,
        value::{NoteValue, ValueCommitment},
        Address, Note,
    };

    proptest! {
        #[test]
        fn test_encoding_roundtrip(
            note in arb_native_note(),
        ) {
            let memo = &crate::test_vectors::note_encryption::test_vectors()[0].memo;

            // Encode.
            let mut plaintext = OrchardDomainV2::note_plaintext_bytes(&note, &note.recipient(), memo);

            // Decode.
            let domain = OrchardDomainV2 { rho: note.rho() };
            let parsed_version = note_version(plaintext.as_mut()).unwrap();
            let (compact,parsed_memo) = domain.extract_memo(&plaintext);

            let (parsed_note, parsed_recipient) = orchard_parse_note_plaintext_without_memo(&domain, &compact.0,
                |diversifier| {
                    assert_eq!(diversifier, &note.recipient().diversifier());
                    Some(*note.recipient().pk_d())
                }
            ).expect("Plaintext parsing failed");

            // Check.
            assert_eq!(parsed_note, note);
            assert_eq!(parsed_recipient, note.recipient());
            assert_eq!(&parsed_memo, memo);
            assert_eq!(parsed_version, 0x02);
        }
    }

    #[test]
    fn test_vectors() {
        let test_vectors = crate::test_vectors::note_encryption::test_vectors();

        for tv in test_vectors {
            //
            // Load the test vector components
            //

            // Recipient key material
            let ivk = PreparedIncomingViewingKey::new(
                &IncomingViewingKey::from_bytes(&tv.incoming_viewing_key).unwrap(),
            );
            let ovk = OutgoingViewingKey::from(tv.ovk);
            let d = Diversifier::from_bytes(tv.default_d);
            let pk_d = DiversifiedTransmissionKey::from_bytes(&tv.default_pk_d).unwrap();

            // Received Action
            let cv_net = ValueCommitment::from_bytes(&tv.cv_net).unwrap();
            let rho = Nullifier::from_bytes(&tv.rho).unwrap();
            let cmx = ExtractedNoteCommitment::from_bytes(&tv.cmx).unwrap();

            let esk = EphemeralSecretKey::from_bytes(&tv.esk).unwrap();
            let ephemeral_key = EphemeralKeyBytes(tv.ephemeral_key);

            // Details about the expected note
            let value = NoteValue::from_raw(tv.v);
            let rseed = RandomSeed::from_bytes(tv.rseed, &rho).unwrap();

            //
            // Test the individual components
            //

            let shared_secret = esk.agree(&pk_d);
            assert_eq!(shared_secret.to_bytes(), tv.shared_secret);

            let k_enc = shared_secret.kdf_orchard(&ephemeral_key);
            assert_eq!(k_enc.as_bytes(), tv.k_enc);

            let ock = prf_ock_orchard(&ovk, &cv_net, &cmx.to_bytes(), &ephemeral_key);
            assert_eq!(ock.as_ref(), tv.ock);

            let recipient = Address::from_parts(d, pk_d);
            let note = Note::from_parts(recipient, value, AssetBase::native(), rho, rseed).unwrap();
            assert_eq!(ExtractedNoteCommitment::from(note.commitment()), cmx);

            let action = Action::from_parts(
                // rho is the nullifier in the receiving Action.
                rho,
                // We don't need a valid rk for this test.
                redpallas::VerificationKey::dummy(),
                cmx,
                TransmittedNoteCiphertext {
                    epk_bytes: ephemeral_key.0,
                    enc_ciphertext: tv.c_enc,
                    out_ciphertext: tv.c_out,
                },
                cv_net.clone(),
                (),
            );

            //
            // Test decryption
            // (Tested first because it only requires immutable references.)
            //

            let domain = OrchardDomainV2 { rho };

            match try_note_decryption(&domain, &ivk, &action) {
                Some((decrypted_note, decrypted_to, decrypted_memo)) => {
                    assert_eq!(decrypted_note, note);
                    assert_eq!(decrypted_to, recipient);
                    assert_eq!(&decrypted_memo[..], &tv.memo[..]);
                }
                None => panic!("Note decryption failed"),
            }

            match try_compact_note_decryption(&domain, &ivk, &CompactAction::from(&action)) {
                Some((decrypted_note, decrypted_to)) => {
                    assert_eq!(decrypted_note, note);
                    assert_eq!(decrypted_to, recipient);
                }
                None => panic!("Compact note decryption failed"),
            }

            match try_output_recovery_with_ovk(&domain, &ovk, &action, &cv_net, &tv.c_out) {
                Some((decrypted_note, decrypted_to, decrypted_memo)) => {
                    assert_eq!(decrypted_note, note);
                    assert_eq!(decrypted_to, recipient);
                    assert_eq!(&decrypted_memo[..], &tv.memo[..]);
                }
                None => panic!("Output recovery failed"),
            }

            //
            // Test encryption
            //

            let ne = OrchardNoteEncryption::new_with_esk(esk, Some(ovk), note, tv.memo);

            assert_eq!(ne.encrypt_note_plaintext().as_ref(), &tv.c_enc[..]);
            assert_eq!(
                &ne.encrypt_outgoing_plaintext(&cv_net, &cmx, &mut OsRng)[..],
                &tv.c_out[..]
            );
        }
    }
}<|MERGE_RESOLUTION|>--- conflicted
+++ resolved
@@ -258,17 +258,8 @@
         secret.kdf_orchard(ephemeral_key)
     }
 
-<<<<<<< HEAD
-    fn note_plaintext_bytes(
-        note: &Self::Note,
-        _: &Self::Recipient,
-        memo: &Self::Memo,
-    ) -> NotePlaintextBytes {
+    fn note_plaintext_bytes(note: &Self::Note, memo: &Self::Memo) -> NotePlaintextBytes {
         let mut np = [0; NOTE_PLAINTEXT_SIZE_V2];
-=======
-    fn note_plaintext_bytes(note: &Self::Note, memo: &Self::Memo) -> NotePlaintextBytes {
-        let mut np = [0; NOTE_PLAINTEXT_SIZE];
->>>>>>> 3619b86d
         np[0] = 0x02;
         np[1..12].copy_from_slice(note.recipient().diversifier().as_array());
         np[12..20].copy_from_slice(&note.value().to_bytes());
