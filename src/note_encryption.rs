//! In-band secret distribution for Orchard bundles.

use core::fmt;

use blake2b_simd::{Hash, Params};
use group::ff::PrimeField;
use zcash_note_encryption::{
    BatchDomain, Domain, EphemeralKeyBytes, NotePlaintextBytes, OutPlaintextBytes,
    OutgoingCipherKey, ShieldedOutput, COMPACT_NOTE_SIZE, ENC_CIPHERTEXT_SIZE, NOTE_PLAINTEXT_SIZE,
    OUT_PLAINTEXT_SIZE,
};

use crate::note::NoteType;
use crate::{
    action::Action,
    keys::{
        DiversifiedTransmissionKey, Diversifier, EphemeralPublicKey, EphemeralSecretKey,
        IncomingViewingKey, OutgoingViewingKey, SharedSecret,
    },
    note::{ExtractedNoteCommitment, Nullifier, RandomSeed},
    spec::diversify_hash,
    value::{NoteValue, ValueCommitment},
    Address, Note,
};

const PRF_OCK_ORCHARD_PERSONALIZATION: &[u8; 16] = b"Zcash_Orchardock";

/// The size of the encoding of a ZSA asset type.
const ZSA_TYPE_SIZE: usize = 32;
/// The size of the ZSA variant of COMPACT_NOTE_SIZE.
const COMPACT_ZSA_NOTE_SIZE: usize = COMPACT_NOTE_SIZE + ZSA_TYPE_SIZE;
/// The size of the memo.
const MEMO_SIZE: usize = NOTE_PLAINTEXT_SIZE - COMPACT_NOTE_SIZE;
/// The size of the ZSA variant of the memo.
const ZSA_MEMO_SIZE: usize = NOTE_PLAINTEXT_SIZE - COMPACT_ZSA_NOTE_SIZE;

/// Defined in [Zcash Protocol Spec § 5.4.2: Pseudo Random Functions][concreteprfs].
///
/// [concreteprfs]: https://zips.z.cash/protocol/nu5.pdf#concreteprfs
pub(crate) fn prf_ock_orchard(
    ovk: &OutgoingViewingKey,
    cv: &ValueCommitment,
    cmx_bytes: &[u8; 32],
    ephemeral_key: &EphemeralKeyBytes,
) -> OutgoingCipherKey {
    OutgoingCipherKey(
        Params::new()
            .hash_length(32)
            .personal(PRF_OCK_ORCHARD_PERSONALIZATION)
            .to_state()
            .update(ovk.as_ref())
            .update(&cv.to_bytes())
            .update(cmx_bytes)
            .update(ephemeral_key.as_ref())
            .finalize()
            .as_bytes()
            .try_into()
            .unwrap(),
    )
}

/// Domain-specific requirements:
/// - If the note version is 3, the `plaintext` must contain a valid encoding of a ZSA asset type.
fn orchard_parse_note_plaintext_without_memo<F>(
    domain: &OrchardDomain,
    plaintext: &[u8],
    get_validated_pk_d: F,
) -> Option<(Note, Address)>
where
    F: FnOnce(&Diversifier) -> Option<DiversifiedTransmissionKey>,
{
    assert!(plaintext.len() >= COMPACT_NOTE_SIZE);

    // Check note plaintext version
    // and parse the asset type accordingly.
    let note_type = parse_version_and_asset_type(plaintext)?;

    // The unwraps below are guaranteed to succeed by the assertion above
    let diversifier = Diversifier::from_bytes(plaintext[1..12].try_into().unwrap());
    let value = NoteValue::from_bytes(plaintext[12..20].try_into().unwrap());
    let rseed = Option::from(RandomSeed::from_bytes(
        plaintext[20..COMPACT_NOTE_SIZE].try_into().unwrap(),
        &domain.rho,
    ))?;

    let pk_d = get_validated_pk_d(&diversifier)?;

    let recipient = Address::from_parts(diversifier, pk_d);
<<<<<<< HEAD

    let note = Note::from_parts(recipient, value, note_type, domain.rho, rseed);
=======
    // TODO: add note_type
    let note = Note::from_parts(recipient, value, NoteType::native(), domain.rho, rseed);
>>>>>>> 5ae51075
    Some((note, recipient))
}

fn parse_version_and_asset_type(plaintext: &[u8]) -> Option<NoteType> {
    // TODO: make this constant-time?
    match plaintext[0] {
        0x02 => Some(NoteType::native()),
        0x03 if plaintext.len() >= COMPACT_ZSA_NOTE_SIZE => {
            let bytes = &plaintext[COMPACT_NOTE_SIZE..COMPACT_ZSA_NOTE_SIZE]
                .try_into()
                .unwrap();
            NoteType::from_bytes(bytes).into()
        }
        _ => None,
    }
}

/// Orchard-specific note encryption logic.
#[derive(Debug)]
pub struct OrchardDomain {
    rho: Nullifier,
}

impl OrchardDomain {
    /// Constructs a domain that can be used to trial-decrypt this action's output note.
    pub fn for_action<T>(act: &Action<T>) -> Self {
        OrchardDomain {
            rho: *act.nullifier(),
        }
    }

    /// Constructs a domain from a nullifier.
    pub fn for_nullifier(nullifier: Nullifier) -> Self {
        OrchardDomain { rho: nullifier }
    }
}

impl Domain for OrchardDomain {
    type EphemeralSecretKey = EphemeralSecretKey;
    type EphemeralPublicKey = EphemeralPublicKey;
    type SharedSecret = SharedSecret;
    type SymmetricKey = Hash;
    type Note = Note;
    type Recipient = Address;
    type DiversifiedTransmissionKey = DiversifiedTransmissionKey;
    type IncomingViewingKey = IncomingViewingKey;
    type OutgoingViewingKey = OutgoingViewingKey;
    type ValueCommitment = ValueCommitment;
    type ExtractedCommitment = ExtractedNoteCommitment;
    type ExtractedCommitmentBytes = [u8; 32];
    type Memo = [u8; MEMO_SIZE]; // TODO use a more interesting type

    fn derive_esk(note: &Self::Note) -> Option<Self::EphemeralSecretKey> {
        Some(note.esk())
    }

    fn get_pk_d(note: &Self::Note) -> Self::DiversifiedTransmissionKey {
        *note.recipient().pk_d()
    }

    fn ka_derive_public(
        note: &Self::Note,
        esk: &Self::EphemeralSecretKey,
    ) -> Self::EphemeralPublicKey {
        esk.derive_public(note.recipient().g_d())
    }

    fn ka_agree_enc(
        esk: &Self::EphemeralSecretKey,
        pk_d: &Self::DiversifiedTransmissionKey,
    ) -> Self::SharedSecret {
        esk.agree(pk_d)
    }

    fn ka_agree_dec(
        ivk: &Self::IncomingViewingKey,
        epk: &Self::EphemeralPublicKey,
    ) -> Self::SharedSecret {
        epk.agree(ivk)
    }

    fn kdf(secret: Self::SharedSecret, ephemeral_key: &EphemeralKeyBytes) -> Self::SymmetricKey {
        secret.kdf_orchard(ephemeral_key)
    }

    fn note_plaintext_bytes(
        note: &Self::Note,
        _: &Self::Recipient,
        memo: &Self::Memo,
    ) -> NotePlaintextBytes {
        let is_native: bool = note.note_type().is_native().into();

        let mut np = [0; NOTE_PLAINTEXT_SIZE];
        np[0] = if is_native { 0x02 } else { 0x03 };
        np[1..12].copy_from_slice(note.recipient().diversifier().as_array());
        np[12..20].copy_from_slice(&note.value().to_bytes());
        // todo: add note_type
        np[20..52].copy_from_slice(note.rseed().as_bytes());
        if is_native {
            np[52..].copy_from_slice(memo);
        } else {
            let zsa_type = note.note_type().to_bytes();
            np[52..84].copy_from_slice(&zsa_type);
            let short_memo = &memo[0..memo.len() - 32];
            np[84..].copy_from_slice(short_memo);
            // TODO: handle full-size memo or make short_memo explicit.
        };
        NotePlaintextBytes(np)
    }

    fn derive_ock(
        ovk: &Self::OutgoingViewingKey,
        cv: &Self::ValueCommitment,
        cmstar_bytes: &Self::ExtractedCommitmentBytes,
        ephemeral_key: &EphemeralKeyBytes,
    ) -> OutgoingCipherKey {
        prf_ock_orchard(ovk, cv, cmstar_bytes, ephemeral_key)
    }

    fn outgoing_plaintext_bytes(
        note: &Self::Note,
        esk: &Self::EphemeralSecretKey,
    ) -> OutPlaintextBytes {
        let mut op = [0; OUT_PLAINTEXT_SIZE];
        op[..32].copy_from_slice(&note.recipient().pk_d().to_bytes());
        op[32..].copy_from_slice(&esk.0.to_repr());
        OutPlaintextBytes(op)
    }

    fn epk_bytes(epk: &Self::EphemeralPublicKey) -> EphemeralKeyBytes {
        epk.to_bytes()
    }

    fn epk(ephemeral_key: &EphemeralKeyBytes) -> Option<Self::EphemeralPublicKey> {
        EphemeralPublicKey::from_bytes(&ephemeral_key.0).into()
    }

    fn cmstar(note: &Self::Note) -> Self::ExtractedCommitment {
        note.commitment().into()
    }

    fn parse_note_plaintext_without_memo_ivk(
        &self,
        ivk: &Self::IncomingViewingKey,
        plaintext: &[u8],
    ) -> Option<(Self::Note, Self::Recipient)> {
        orchard_parse_note_plaintext_without_memo(self, plaintext, |diversifier| {
            Some(DiversifiedTransmissionKey::derive(ivk, diversifier))
        })
    }

    fn parse_note_plaintext_without_memo_ovk(
        &self,
        pk_d: &Self::DiversifiedTransmissionKey,
        esk: &Self::EphemeralSecretKey,
        ephemeral_key: &EphemeralKeyBytes,
        plaintext: &NotePlaintextBytes,
    ) -> Option<(Self::Note, Self::Recipient)> {
        orchard_parse_note_plaintext_without_memo(self, &plaintext.0, |diversifier| {
            if esk
                .derive_public(diversify_hash(diversifier.as_array()))
                .to_bytes()
                .0
                == ephemeral_key.0
            {
                Some(*pk_d)
            } else {
                None
            }
        })
    }

    fn extract_memo(&self, plaintext: &NotePlaintextBytes) -> Self::Memo {
        let mut memo = [0; MEMO_SIZE];
        match plaintext.0[0] {
            0x02 => {
                let full_memo = &plaintext.0[COMPACT_NOTE_SIZE..NOTE_PLAINTEXT_SIZE];
                memo.copy_from_slice(full_memo);
            }
            0x03 => {
                // ZSA note plaintext have a shorter memo.
                let short_memo = &plaintext.0[COMPACT_ZSA_NOTE_SIZE..NOTE_PLAINTEXT_SIZE];
                memo[..ZSA_MEMO_SIZE].copy_from_slice(short_memo);
            }
            _ => {}
        };
        memo
    }

    fn extract_pk_d(out_plaintext: &OutPlaintextBytes) -> Option<Self::DiversifiedTransmissionKey> {
        DiversifiedTransmissionKey::from_bytes(out_plaintext.0[0..32].try_into().unwrap()).into()
    }

    fn extract_esk(out_plaintext: &OutPlaintextBytes) -> Option<Self::EphemeralSecretKey> {
        EphemeralSecretKey::from_bytes(out_plaintext.0[32..OUT_PLAINTEXT_SIZE].try_into().unwrap())
            .into()
    }
}

impl BatchDomain for OrchardDomain {
    fn batch_kdf<'a>(
        items: impl Iterator<Item = (Option<Self::SharedSecret>, &'a EphemeralKeyBytes)>,
    ) -> Vec<Option<Self::SymmetricKey>> {
        let (shared_secrets, ephemeral_keys): (Vec<_>, Vec<_>) = items.unzip();

        SharedSecret::batch_to_affine(shared_secrets)
            .zip(ephemeral_keys.into_iter())
            .map(|(secret, ephemeral_key)| {
                secret.map(|dhsecret| SharedSecret::kdf_orchard_inner(dhsecret, ephemeral_key))
            })
            .collect()
    }
}

/// Implementation of in-band secret distribution for Orchard bundles.
pub type OrchardNoteEncryption = zcash_note_encryption::NoteEncryption<OrchardDomain>;

impl<T> ShieldedOutput<OrchardDomain, ENC_CIPHERTEXT_SIZE> for Action<T> {
    fn ephemeral_key(&self) -> EphemeralKeyBytes {
        EphemeralKeyBytes(self.encrypted_note().epk_bytes)
    }

    fn cmstar_bytes(&self) -> [u8; 32] {
        self.cmx().to_bytes()
    }

    fn enc_ciphertext(&self) -> &[u8; ENC_CIPHERTEXT_SIZE] {
        &self.encrypted_note().enc_ciphertext
    }
}

/// A compact Action for light clients.
pub struct CompactAction {
    nullifier: Nullifier,
    cmx: ExtractedNoteCommitment,
    ephemeral_key: EphemeralKeyBytes,
    enc_ciphertext: [u8; COMPACT_NOTE_SIZE],
}

impl fmt::Debug for CompactAction {
    fn fmt(&self, f: &mut fmt::Formatter<'_>) -> fmt::Result {
        write!(f, "CompactAction")
    }
}

impl<T> From<&Action<T>> for CompactAction {
    fn from(action: &Action<T>) -> Self {
        CompactAction {
            nullifier: *action.nullifier(),
            cmx: *action.cmx(),
            ephemeral_key: action.ephemeral_key(),
            enc_ciphertext: action.encrypted_note().enc_ciphertext[..COMPACT_NOTE_SIZE]
                .try_into()
                .unwrap(),
        }
    }
}

impl ShieldedOutput<OrchardDomain, COMPACT_NOTE_SIZE> for CompactAction {
    fn ephemeral_key(&self) -> EphemeralKeyBytes {
        EphemeralKeyBytes(self.ephemeral_key.0)
    }

    fn cmstar_bytes(&self) -> [u8; 32] {
        self.cmx.to_bytes()
    }

    fn enc_ciphertext(&self) -> &[u8; COMPACT_NOTE_SIZE] {
        &self.enc_ciphertext
    }
}

impl CompactAction {
    /// Create a CompactAction from its constituent parts
    pub fn from_parts(
        nullifier: Nullifier,
        cmx: ExtractedNoteCommitment,
        ephemeral_key: EphemeralKeyBytes,
        enc_ciphertext: [u8; 52],
    ) -> Self {
        Self {
            nullifier,
            cmx,
            ephemeral_key,
            enc_ciphertext,
        }
    }

    ///Returns the nullifier of the note being spent.
    pub fn nullifier(&self) -> Nullifier {
        self.nullifier
    }
}

#[cfg(test)]
mod tests {
    use proptest::prelude::*;
    use rand::rngs::OsRng;
    use zcash_note_encryption::{
        try_compact_note_decryption, try_note_decryption, try_output_recovery_with_ovk, Domain,
        EphemeralKeyBytes,
    };

<<<<<<< HEAD
    use crate::note::note_type::testing::arb_note_type;
=======
    use super::{prf_ock_orchard, CompactAction, OrchardDomain, OrchardNoteEncryption};
>>>>>>> 5ae51075
    use crate::note::NoteType;
    use crate::{
        action::Action,
        keys::{
            DiversifiedTransmissionKey, Diversifier, EphemeralSecretKey, IncomingViewingKey,
            OutgoingViewingKey,
        },
        note::{
            testing::arb_note, ExtractedNoteCommitment, Nullifier, RandomSeed,
            TransmittedNoteCiphertext,
        },
        primitives::redpallas,
        value::{NoteValue, ValueCommitment},
        Address, Note,
    };

    use super::{
        orchard_parse_note_plaintext_without_memo, prf_ock_orchard, CompactAction, OrchardDomain,
        OrchardNoteEncryption,
    };

    proptest! {
    #[test]
    fn test_encoding_roundtrip(
        note in arb_note(NoteValue::from_raw(10)),
        note_type in arb_note_type(),
    ) {
        let memo = &crate::test_vectors::note_encryption::test_vectors()[0].memo;

        // Encode.
        let plaintext = OrchardDomain::note_plaintext_bytes(&note, &note.recipient(), memo);

        // Decode.
        let domain = OrchardDomain { rho: note.rho() };
        let parsed_version = plaintext.0[0];
        let parsed_memo = domain.extract_memo(&plaintext);

        let (parsed_note, parsed_recipient) = orchard_parse_note_plaintext_without_memo(&domain, &plaintext.0,
            |diversifier| {
                assert_eq!(diversifier, &note.recipient().diversifier());
                Some(*note.recipient().pk_d())
            }
        ).expect("Plaintext parsing failed");

        // Check.
        assert_eq!(parsed_note, note);
        assert_eq!(parsed_recipient, note.recipient());
        if note_type.is_native().into() {
            assert_eq!(parsed_version, 0x02);
            assert_eq!(&parsed_memo, memo);
        } else {
            assert_eq!(parsed_version, 0x03);
            let mut short_memo = *memo;
            short_memo[512 - 32..].copy_from_slice(&[0; 32]);
            assert_eq!(parsed_memo, short_memo);
        }
    }
    }

    #[test]
    fn test_vectors() {
        let test_vectors = crate::test_vectors::note_encryption::test_vectors();

        for tv in test_vectors {
            //
            // Load the test vector components
            //

            // Recipient key material
            let ivk = IncomingViewingKey::from_bytes(&tv.incoming_viewing_key).unwrap();
            let ovk = OutgoingViewingKey::from(tv.ovk);
            let d = Diversifier::from_bytes(tv.default_d);
            let pk_d = DiversifiedTransmissionKey::from_bytes(&tv.default_pk_d).unwrap();

            // Received Action
            let cv_net = ValueCommitment::from_bytes(&tv.cv_net).unwrap();
            let rho = Nullifier::from_bytes(&tv.rho).unwrap();
            let cmx = ExtractedNoteCommitment::from_bytes(&tv.cmx).unwrap();

            let esk = EphemeralSecretKey::from_bytes(&tv.esk).unwrap();
            let ephemeral_key = EphemeralKeyBytes(tv.ephemeral_key);

            // Details about the expected note
            let value = NoteValue::from_raw(tv.v);
            let rseed = RandomSeed::from_bytes(tv.rseed, &rho).unwrap();

            //
            // Test the individual components
            //

            let shared_secret = esk.agree(&pk_d);
            assert_eq!(shared_secret.to_bytes(), tv.shared_secret);

            let k_enc = shared_secret.kdf_orchard(&ephemeral_key);
            assert_eq!(k_enc.as_bytes(), tv.k_enc);

            let ock = prf_ock_orchard(&ovk, &cv_net, &cmx.to_bytes(), &ephemeral_key);
            assert_eq!(ock.as_ref(), tv.ock);

            let recipient = Address::from_parts(d, pk_d);
<<<<<<< HEAD

            let note_type = match tv.note_type {
                None => NoteType::native(),
                Some(type_bytes) => NoteType::from_bytes(&type_bytes).unwrap(),
            };

            let note = Note::from_parts(recipient, value, note_type, rho, rseed);
=======
            let note = Note::from_parts(recipient, value, NoteType::native(), rho, rseed);
>>>>>>> 5ae51075
            assert_eq!(ExtractedNoteCommitment::from(note.commitment()), cmx);

            let action = Action::from_parts(
                // rho is the nullifier in the receiving Action.
                rho,
                // We don't need a valid rk for this test.
                redpallas::VerificationKey::dummy(),
                cmx,
                TransmittedNoteCiphertext {
                    epk_bytes: ephemeral_key.0,
                    enc_ciphertext: tv.c_enc,
                    out_ciphertext: tv.c_out,
                },
                cv_net.clone(),
                (),
            );

            //
            // Test decryption
            // (Tested first because it only requires immutable references.)
            //

            let domain = OrchardDomain { rho };

            match try_note_decryption(&domain, &ivk, &action) {
                Some((decrypted_note, decrypted_to, decrypted_memo)) => {
                    assert_eq!(decrypted_note, note);
                    assert_eq!(decrypted_to, recipient);
                    assert_eq!(&decrypted_memo[..], &tv.memo[..]);
                }
                None => panic!("Note decryption failed"),
            }

            match try_compact_note_decryption(&domain, &ivk, &CompactAction::from(&action)) {
                Some((decrypted_note, decrypted_to)) => {
                    assert_eq!(decrypted_note, note);
                    assert_eq!(decrypted_to, recipient);
                }
                None => assert!(tv.note_type.is_some(), "Compact note decryption failed"),
                // Ignore that ZSA notes are not detected in compact decryption.
            }

            match try_output_recovery_with_ovk(&domain, &ovk, &action, &cv_net, &tv.c_out) {
                Some((decrypted_note, decrypted_to, decrypted_memo)) => {
                    assert_eq!(decrypted_note, note);
                    assert_eq!(decrypted_to, recipient);
                    assert_eq!(&decrypted_memo[..], &tv.memo[..]);
                }
                None => panic!("Output recovery failed"),
            }

            //
            // Test encryption
            //

            let ne = OrchardNoteEncryption::new_with_esk(esk, Some(ovk), note, recipient, tv.memo);

            assert_eq!(ne.encrypt_note_plaintext().as_ref(), &tv.c_enc[..]);
            assert_eq!(
                &ne.encrypt_outgoing_plaintext(&cv_net, &cmx, &mut OsRng)[..],
                &tv.c_out[..]
            );
        }
    }
}<|MERGE_RESOLUTION|>--- conflicted
+++ resolved
@@ -86,13 +86,8 @@
     let pk_d = get_validated_pk_d(&diversifier)?;
 
     let recipient = Address::from_parts(diversifier, pk_d);
-<<<<<<< HEAD
 
     let note = Note::from_parts(recipient, value, note_type, domain.rho, rseed);
-=======
-    // TODO: add note_type
-    let note = Note::from_parts(recipient, value, NoteType::native(), domain.rho, rseed);
->>>>>>> 5ae51075
     Some((note, recipient))
 }
 
@@ -396,11 +391,8 @@
         EphemeralKeyBytes,
     };
 
-<<<<<<< HEAD
+    use super::{prf_ock_orchard, CompactAction, OrchardDomain, OrchardNoteEncryption};
     use crate::note::note_type::testing::arb_note_type;
-=======
-    use super::{prf_ock_orchard, CompactAction, OrchardDomain, OrchardNoteEncryption};
->>>>>>> 5ae51075
     use crate::note::NoteType;
     use crate::{
         action::Action,
@@ -417,10 +409,7 @@
         Address, Note,
     };
 
-    use super::{
-        orchard_parse_note_plaintext_without_memo, prf_ock_orchard, CompactAction, OrchardDomain,
-        OrchardNoteEncryption,
-    };
+    use super::orchard_parse_note_plaintext_without_memo;
 
     proptest! {
     #[test]
@@ -501,7 +490,6 @@
             assert_eq!(ock.as_ref(), tv.ock);
 
             let recipient = Address::from_parts(d, pk_d);
-<<<<<<< HEAD
 
             let note_type = match tv.note_type {
                 None => NoteType::native(),
@@ -509,9 +497,7 @@
             };
 
             let note = Note::from_parts(recipient, value, note_type, rho, rseed);
-=======
-            let note = Note::from_parts(recipient, value, NoteType::native(), rho, rseed);
->>>>>>> 5ae51075
+
             assert_eq!(ExtractedNoteCommitment::from(note.commitment()), cmx);
 
             let action = Action::from_parts(
