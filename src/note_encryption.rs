--- conflicted
+++ resolved
@@ -86,13 +86,8 @@
     let pk_d = get_validated_pk_d(&diversifier)?;
 
     let recipient = Address::from_parts(diversifier, pk_d);
-<<<<<<< HEAD
 
     let note = Note::from_parts(recipient, value, note_type, domain.rho, rseed);
-=======
-    // TODO: add note_type
-    let note = Note::from_parts(recipient, value, NoteType::native(), domain.rho, rseed);
->>>>>>> 5ae51075
     Some((note, recipient))
 }
 
@@ -399,11 +394,7 @@
         try_compact_note_decryption, try_note_decryption, try_output_recovery_with_ovk, Domain,
         EphemeralKeyBytes,
     };
-
-<<<<<<< HEAD
-=======
     use super::{prf_ock_orchard, CompactAction, OrchardDomain, OrchardNoteEncryption};
->>>>>>> 5ae51075
     use crate::note::NoteType;
     use crate::{
         action::Action,
@@ -503,7 +494,6 @@
             assert_eq!(ock.as_ref(), tv.ock);
 
             let recipient = Address::from_parts(d, pk_d);
-<<<<<<< HEAD
 
             let note_type = match tv.note_type {
                 None => NoteType::native(),
@@ -511,9 +501,6 @@
             };
 
             let note = Note::from_parts(recipient, value, note_type, rho, rseed);
-=======
-            let note = Note::from_parts(recipient, value, NoteType::native(), rho, rseed);
->>>>>>> 5ae51075
             assert_eq!(ExtractedNoteCommitment::from(note.commitment()), cmx);
 
             let action = Action::from_parts(
