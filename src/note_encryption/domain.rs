--- conflicted
+++ resolved
@@ -1,12 +1,9 @@
-<<<<<<< HEAD
-//! Domain implementations for Orchard.
-=======
 //! Domain-specific requirements for Orchard note encryption and decryption.
 //!
 //! This module implements Domain and BatchDomain traits from zcash_note_encryption
 //! crate for OrchardDomain types, i.e. contains a common logic of both Vanilla and
 //! ZSA variations of the Orchard protocol.
->>>>>>> 5dac03e6
+
 
 use blake2b_simd::Hash;
 use group::ff::PrimeField;
