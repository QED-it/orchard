//! Structs related to issuance bundles and the associated logic.
use blake2b_simd::Hash as Blake2bHash;
use group::Group;
use k256::schnorr;
use nonempty::NonEmpty;
use rand::RngCore;
use std::collections::{HashMap, HashSet};
use std::fmt;

use crate::bundle::commitments::{hash_issue_bundle_auth_data, hash_issue_bundle_txid_data};
use crate::constants::reference_keys::ReferenceKeys;
use crate::issuance::Error::{
    AssetBaseCannotBeIdentityPoint, IssueActionNotFound, IssueActionPreviouslyFinalizedAssetBase,
    IssueActionWithoutNoteNotFinalized, IssueBundleIkMismatchAssetBase,
    IssueBundleInvalidSignature, ValueSumOverflow, WrongAssetDescSize,
};
use crate::keys::{IssuanceAuthorizingKey, IssuanceValidatingKey};
use crate::note::asset_base::is_asset_desc_of_valid_size;
use crate::note::{AssetBase, Nullifier, Rho};

use crate::value::{NoteValue, ValueSum};
use crate::{Address, Note};

use crate::supply_info::{AssetSupply, SupplyInfo};

/// A bundle of actions to be applied to the ledger.
#[derive(Debug, Clone, PartialEq, Eq)]
pub struct IssueBundle<T: IssueAuth> {
    /// The issuer key for the note being created.
    ik: IssuanceValidatingKey,
    /// The list of issue actions that make up this bundle.
    actions: NonEmpty<IssueAction>,
    /// The authorization for this action.
    authorization: T,
}

/// An issue action applied to the global ledger.
///
/// Externally, this creates new zsa notes (adding a commitment to the global ledger).
#[derive(Debug, Clone, PartialEq, Eq)]
pub struct IssueAction {
    /// Asset description for verification.
    asset_desc: Vec<u8>,
    /// The newly issued notes.
    notes: Vec<Note>,
    /// `finalize` will prevent further issuance of the same asset type.
    finalize: bool,
}

/// The parameters required to add a Note into an IssueAction.
#[derive(Debug)]
pub struct IssueInfo {
    /// The recipient of the funds.
    pub recipient: Address,
    /// The value of this note.
    pub value: NoteValue,
}

impl IssueAction {
    /// Constructs a new `IssueAction`.
    pub fn new_with_flags(asset_desc: Vec<u8>, notes: Vec<Note>, flags: u8) -> Option<Self> {
        let finalize = match flags {
            0b0000_0000 => false,
            0b0000_0001 => true,
            _ => return None,
        };
        Some(IssueAction {
            asset_desc,
            notes,
            finalize,
        })
    }

    /// Constructs an `IssueAction` from its constituent parts.
    pub fn from_parts(asset_desc: Vec<u8>, notes: Vec<Note>, finalize: bool) -> Self {
        IssueAction {
            asset_desc,
            notes,
            finalize,
        }
    }

    /// Returns the asset description for the note being created.
    pub fn asset_desc(&self) -> &[u8] {
        &self.asset_desc
    }

    /// Returns the issued notes.
    pub fn notes(&self) -> &[Note] {
        &self.notes
    }

    /// Returns whether the asset type was finalized in this action.
    pub fn is_finalized(&self) -> bool {
        self.finalize
    }

    /// Verifies and computes the new asset supply for an `IssueAction`.
    ///
    /// This function calculates the total value (supply) of the asset by summing the values
    /// of all its notes and ensures that all note types are equal. It returns the asset and
    /// its supply as a tuple (`AssetBase`, `AssetSupply`) or an error if the asset was not
    ///  properly derived or an overflow occurred during the supply amount calculation.
    ///
    /// # Arguments
    ///
    /// * `ik` - A reference to the `IssuanceValidatingKey` used for deriving the asset.
    ///
    /// # Returns
    ///
    /// A `Result` containing a tuple with an `AssetBase` and an `AssetSupply`, or an `Error`.
    ///
    /// # Errors
    ///
    /// This function may return an error in any of the following cases:
    ///
    /// * `ValueSumOverflow`: If the total amount value of all notes in the `IssueAction` overflows.
    ///
    /// * `IssueBundleIkMismatchAssetBase`: If the provided `ik` is not used to derive the
    ///   `AssetBase` for **all** internal notes.
    ///
    /// * `IssueActionWithoutNoteNotFinalized`:If the `IssueAction` contains no note and is not finalized.
    fn verify_supply(&self, ik: &IssuanceValidatingKey) -> Result<(AssetBase, AssetSupply), Error> {
        if self.notes.is_empty() && !self.is_finalized() {
            return Err(IssueActionWithoutNoteNotFinalized);
        }

        let issue_asset = AssetBase::derive(ik, &self.asset_desc);

        // Calculate the value of the asset as a sum of values of all its notes
        // and ensure all note types are equal the asset derived from asset_desc and ik.
        let value_sum = self
            .notes
            .iter()
            .try_fold(ValueSum::zero(), |value_sum, &note| {
                //The asset base should not be the identity point of the Pallas curve.
                if bool::from(note.asset().cv_base().is_identity()) {
                    return Err(AssetBaseCannotBeIdentityPoint);
                }

                // All assets should be derived correctly
                note.asset()
                    .eq(&issue_asset)
                    .then_some(())
                    .ok_or(IssueBundleIkMismatchAssetBase)?;

                // The total amount should not overflow
                (value_sum + note.value()).ok_or(ValueSumOverflow)
            })?;

        Ok((
            issue_asset,
            AssetSupply::new(value_sum, self.is_finalized()),
        ))
    }

    /// Serialize `finalize` flag to a byte
    #[allow(clippy::bool_to_int_with_if)]
    pub fn flags(&self) -> u8 {
        if self.finalize {
            0b0000_0001
        } else {
            0b0000_0000
        }
    }
}

/// Defines the authorization type of an Issue bundle.
pub trait IssueAuth: fmt::Debug + Clone {}

/// Marker for an unauthorized bundle with no proofs or signatures.
#[derive(Debug, Clone)]
pub struct Unauthorized;

/// Marker for an unauthorized bundle with injected sighash.
#[derive(Debug, Clone)]
pub struct Prepared {
    sighash: [u8; 32],
}

/// Marker for an authorized bundle.
#[derive(Debug, Clone, PartialEq, Eq)]
pub struct Signed {
    signature: schnorr::Signature,
}

impl Signed {
    /// Returns the signature for this authorization.
    pub fn signature(&self) -> &schnorr::Signature {
        &self.signature
    }

    /// Constructs a `Signed` from a byte array containing Schnorr signature bytes.
    pub fn from_data(data: [u8; 64]) -> Self {
        Signed {
            signature: schnorr::Signature::try_from(data.as_ref()).unwrap(),
        }
    }
}

impl IssueAuth for Unauthorized {}
impl IssueAuth for Prepared {}
impl IssueAuth for Signed {}

impl<T: IssueAuth> IssueBundle<T> {
    /// Returns the issuer verification key for the bundle.
    pub fn ik(&self) -> &IssuanceValidatingKey {
        &self.ik
    }
    /// Return the actions for a given `IssueBundle`.
    pub fn actions(&self) -> &NonEmpty<IssueAction> {
        &self.actions
    }
    /// Return the notes from all actions for a given `IssueBundle`.
    pub fn get_all_notes(&self) -> Vec<&Note> {
        self.actions.iter().flat_map(|a| a.notes.iter()).collect()
    }

    /// Returns the authorization for this action.
    pub fn authorization(&self) -> &T {
        &self.authorization
    }

    /// Find the action corresponding to the `asset_desc` for a given `IssueBundle`.
    ///
    /// # Returns
    ///
    /// If a single matching action is found, it is returned as `Some(&IssueAction)`.
    /// If no action matches the given `asset_desc`, it returns `None`.
    ///
    /// # Panics
    ///
    /// Panics if multiple matching actions are found.
    pub fn get_action_by_desc(&self, asset_desc: &[u8]) -> Option<&IssueAction> {
        let issue_actions: Vec<&IssueAction> = self
            .actions
            .iter()
            .filter(|a| a.asset_desc.eq(asset_desc))
            .collect();
        match issue_actions.len() {
            0 => None,
            1 => Some(issue_actions[0]),
            _ => panic!("Multiple IssueActions with the same asset_desc"),
        }
    }

    /// Find the actions corresponding to an Asset Base `asset` for a given `IssueBundle`.
    ///
    /// # Returns
    ///
    /// If a single matching action is found, it is returned as `Some(&IssueAction)`.
    /// If no action matches the given Asset Base `asset`, it returns `None`.
    ///
    /// # Panics
    ///
    /// Panics if multiple matching actions are found.
    pub fn get_action_by_asset(&self, asset: &AssetBase) -> Option<&IssueAction> {
        let issue_actions: Vec<&IssueAction> = self
            .actions
            .iter()
            .filter(|a| AssetBase::derive(&self.ik, &a.asset_desc).eq(asset))
            .collect();
        match issue_actions.len() {
            0 => None,
            1 => Some(issue_actions[0]),
            _ => panic!("Multiple IssueActions with the same AssetBase"),
        }
    }

    /// Computes a commitment to the effects of this bundle, suitable for inclusion within
    /// a transaction ID.
    pub fn commitment(&self) -> IssueBundleCommitment {
        IssueBundleCommitment(hash_issue_bundle_txid_data(self))
    }

    /// Constructs an `IssueBundle` from its constituent parts.
    pub fn from_parts(
        ik: IssuanceValidatingKey,
        actions: NonEmpty<IssueAction>,
        authorization: T,
    ) -> Self {
        IssueBundle {
            ik,
            actions,
            authorization,
        }
    }

    /// Transitions this bundle from one authorization state to another.
    pub fn map_authorization<T2: IssueAuth>(
        self,
        map_auth: impl FnOnce(T) -> T2,
    ) -> IssueBundle<T2> {
        let authorization = self.authorization;
        IssueBundle {
            ik: self.ik,
            actions: self.actions,
            authorization: map_auth(authorization),
        }
    }
}

impl IssueBundle<Unauthorized> {
    /// Constructs a new `IssueBundle`.
    ///
    /// If issue_info is None, the new `IssueBundle` will contain one `IssueAction` without notes
    /// and with `finalize` set to true.
    /// Otherwise, the new `IssueBundle` will contain one `IssueAction with one note created from
    /// issue_info values and with `finalize` set to false. In this created note, rho will be
    /// randomly sampled, similar to dummy note generation.
    ///
    /// If `first_issuance` is true, the `IssueBundle` will contain a reference note for the asset
    /// defined by (`asset_desc`, `ik`).
    ///
    /// # Errors
    ///
    /// This function may return an error in any of the following cases:
    ///
    /// * `WrongAssetDescSize`: If `asset_desc` is empty or longer than 512 bytes.
    pub fn new(
        ik: IssuanceValidatingKey,
        asset_desc: Vec<u8>,
        issue_info: Option<IssueInfo>,
        first_issuance: bool,
        mut rng: impl RngCore,
    ) -> Result<(IssueBundle<Unauthorized>, AssetBase), Error> {
        if !is_asset_desc_of_valid_size(&asset_desc) {
            return Err(WrongAssetDescSize);
        }

        let asset = AssetBase::derive(&ik, &asset_desc);

        let mut notes = vec![];
        if first_issuance {
            notes.push(create_reference_note(asset, &mut rng));
        };

        let action = match issue_info {
            None => IssueAction {
                asset_desc,
                notes,
                finalize: true,
            },
            Some(issue_info) => {
                let note = Note::new(
                    issue_info.recipient,
                    issue_info.value,
                    asset,
                    Rho::from_nf_old(Nullifier::dummy(&mut rng)),
                    &mut rng,
                );

                notes.push(note);

                IssueAction {
                    asset_desc,
                    notes,
                    finalize: false,
                }
            }
        };

        Ok((
            IssueBundle {
                ik,
                actions: NonEmpty::new(action),
                authorization: Unauthorized,
            },
            asset,
        ))
    }

    /// Add a new note to the `IssueBundle`.
    ///
    /// Rho will be randomly sampled, similar to dummy note generation.
    /// If `first_issuance` is true, we will also add a reference note for the asset defined by
    /// (`asset_desc`, `ik`).
    ///
    /// # Errors
    ///
    /// This function may return an error in any of the following cases:
    ///
    /// * `WrongAssetDescSize`: If `asset_desc` is empty or longer than 512 bytes.
    pub fn add_recipient(
        &mut self,
        asset_desc: &[u8],
        recipient: Address,
        value: NoteValue,
        first_issuance: bool,
        mut rng: impl RngCore,
    ) -> Result<AssetBase, Error> {
        if !is_asset_desc_of_valid_size(asset_desc) {
            return Err(WrongAssetDescSize);
        }

        let asset = AssetBase::derive(&self.ik, asset_desc);

        let note = Note::new(
            recipient,
            value,
            asset,
            Rho::from_nf_old(Nullifier::dummy(&mut rng)),
            &mut rng,
        );

        let notes = if first_issuance {
            vec![create_reference_note(asset, &mut rng), note]
        } else {
            vec![note]
        };

        let action = self
            .actions
            .iter_mut()
            .find(|issue_action| issue_action.asset_desc.eq(asset_desc));

        match action {
            Some(action) => {
                // Append to an existing IssueAction.
                action.notes.extend(notes);
            }
            None => {
                // Insert a new IssueAction.
                self.actions.push(IssueAction {
                    asset_desc: Vec::from(asset_desc),
                    notes,
                    finalize: false,
                });
            }
        };

        Ok(asset)
    }

    /// Finalizes a given `IssueAction`
    ///
    /// # Panics
    ///
    /// Panics if `asset_desc` is empty or longer than 512 bytes.
    pub fn finalize_action(&mut self, asset_desc: &[u8]) -> Result<(), Error> {
        if !is_asset_desc_of_valid_size(asset_desc) {
            return Err(WrongAssetDescSize);
        }

        match self
            .actions
            .iter_mut()
            .find(|issue_action| issue_action.asset_desc.eq(asset_desc))
        {
            Some(issue_action) => {
                issue_action.finalize = true;
            }
            None => {
                return Err(IssueActionNotFound);
            }
        }

        Ok(())
    }

    /// Loads the sighash into the bundle, as preparation for signing.
    pub fn prepare(self, sighash: [u8; 32]) -> IssueBundle<Prepared> {
        IssueBundle {
            ik: self.ik,
            actions: self.actions,
            authorization: Prepared { sighash },
        }
    }
}

impl<T: IssueAuth> IssueBundle<T> {
    /// Returns the reference notes for the `IssueBundle`.
    pub fn get_reference_notes(self) -> HashMap<AssetBase, Note> {
        let mut reference_notes = HashMap::new();
        self.actions.iter().for_each(|action| {
            action.notes.iter().for_each(|note| {
                if (note.recipient() == ReferenceKeys::recipient())
                    && (note.value() == NoteValue::zero())
                {
                    reference_notes.insert(note.asset(), *note);
                }
            })
        });
        reference_notes
    }
}

fn create_reference_note(asset: AssetBase, mut rng: impl RngCore) -> Note {
    Note::new(
        ReferenceKeys::recipient(),
        NoteValue::zero(),
        asset,
        Rho::from_nf_old(Nullifier::dummy(&mut rng)),
        &mut rng,
    )
}

/// Validation for reference note
///
/// The following checks are performed:
/// - the note value of the reference note is equal to 0
/// - the asset of the reference note is equal to the provided asset
/// - the recipient of the reference note is equal to the reference recipient
pub fn verify_reference_note(note: &Note, asset: AssetBase) {
    assert_eq!(note.value(), NoteValue::from_raw(0));
    assert_eq!(note.asset(), asset);
    assert_eq!(note.recipient(), ReferenceKeys::recipient());
}

impl IssueBundle<Prepared> {
    /// Sign the `IssueBundle`.
    /// The call makes sure that the provided `isk` matches the `ik` and the derived `asset` for each note in the bundle.
    pub fn sign(self, isk: &IssuanceAuthorizingKey) -> Result<IssueBundle<Signed>, Error> {
        let expected_ik: IssuanceValidatingKey = isk.into();

        // Make sure the `expected_ik` matches the `asset` for all notes.
        self.actions.iter().try_for_each(|action| {
            action.verify_supply(&expected_ik)?;
            Ok(())
        })?;

        // Make sure the signature can be generated.
        let signature = isk
            .try_sign(&self.authorization.sighash)
            .map_err(|_| IssueBundleInvalidSignature)?;

        Ok(IssueBundle {
            ik: self.ik,
            actions: self.actions,
            authorization: Signed { signature },
        })
    }
}

/// A commitment to a bundle of actions.
///
/// This commitment is non-malleable, in the sense that a bundle's commitment will only
/// change if the effects of the bundle are altered.
#[derive(Debug)]
pub struct IssueBundleCommitment(pub Blake2bHash);

impl From<IssueBundleCommitment> for [u8; 32] {
    /// Serializes issue bundle commitment as byte array
    fn from(commitment: IssueBundleCommitment) -> Self {
        // The commitment uses BLAKE2b-256.
        commitment.0.as_bytes().try_into().unwrap()
    }
}

/// A commitment to the authorizing data within a bundle of actions.
#[derive(Debug)]
pub struct IssueBundleAuthorizingCommitment(pub Blake2bHash);

impl IssueBundle<Signed> {
    /// Computes a commitment to the authorizing data within for this bundle.
    ///
    /// This together with `IssueBundle::commitment` bind the entire bundle.
    pub fn authorizing_commitment(&self) -> IssueBundleAuthorizingCommitment {
        IssueBundleAuthorizingCommitment(hash_issue_bundle_auth_data(self))
    }
}

/// Validation for Orchard IssueBundles
///
/// A set of previously finalized asset types must be provided in `finalized` argument.
///
/// The following checks are performed:
/// * For the `IssueBundle`:
///     * the Signature on top of the provided `sighash` verifies correctly.
/// * For each `IssueAction`:
///     * Asset description size is collect.
///     * `AssetBase` for the `IssueAction` has not been previously finalized.
/// * For each `Note` inside an `IssueAction`:
///     * All notes have the same, correct `AssetBase`.
///
// # Returns
///
/// A Result containing a SupplyInfo struct, which stores supply information in a HashMap.
/// The HashMap uses AssetBase as the key, and an AssetSupply struct as the value. The
/// AssetSupply contains a ValueSum (representing the total value of all notes for the asset)
/// and a bool indicating whether the asset is finalized.
///
/// # Errors
///
/// * `IssueBundleInvalidSignature`: This error occurs if the signature verification
///    for the provided `sighash` fails.
/// * `WrongAssetDescSize`: This error is raised if the asset description size for any
///    asset in the bundle is incorrect.
/// * `IssueActionPreviouslyFinalizedAssetBase`:  This error occurs if the asset has already been
///    finalized (inserted into the `finalized` collection).
/// * `ValueSumOverflow`: This error occurs if an overflow happens during the calculation of
///     the value sum for the notes in the asset.
/// * `IssueBundleIkMismatchAssetBase`: This error is raised if the `AssetBase` derived from
///    the `ik` (Issuance Validating Key) and the `asset_desc` (Asset Description) does not match
///    the expected `AssetBase`.
pub fn verify_issue_bundle(
    bundle: &IssueBundle<Signed>,
    sighash: [u8; 32],
    finalized: &HashSet<AssetBase>, // The finalization set.
) -> Result<SupplyInfo, Error> {
    bundle
        .ik
        .verify(&sighash, &bundle.authorization.signature)
        .map_err(|_| IssueBundleInvalidSignature)?;

    let supply_info =
        bundle
            .actions()
            .iter()
            .try_fold(SupplyInfo::new(), |mut supply_info, action| {
                if !is_asset_desc_of_valid_size(action.asset_desc()) {
                    return Err(WrongAssetDescSize);
                }

                let (asset, supply) = action.verify_supply(bundle.ik())?;

                // Fail if the asset was previously finalized.
                if finalized.contains(&asset) {
                    return Err(IssueActionPreviouslyFinalizedAssetBase(asset));
                }

                supply_info.add_supply(asset, supply)?;

                Ok(supply_info)
            })?;

    Ok(supply_info)
}

/// Errors produced during the issuance process
#[derive(Debug, PartialEq, Eq)]
pub enum Error {
    /// The requested IssueAction not exists in the bundle.
    IssueActionNotFound,
    /// The provided `isk` and the derived `ik` does not match at least one note type.
    IssueBundleIkMismatchAssetBase,
    /// `asset_desc` should be between 1 and 512 bytes.
    WrongAssetDescSize,
    /// The `IssueAction` is not finalized but contains no notes.
    IssueActionWithoutNoteNotFinalized,
    /// The `AssetBase` is the Pallas identity point, which is invalid.
    AssetBaseCannotBeIdentityPoint,

    /// Verification errors:
    /// Invalid signature.
    IssueBundleInvalidSignature,
    /// The provided `AssetBase` has been previously finalized.
    IssueActionPreviouslyFinalizedAssetBase(AssetBase),

    /// Overflow error occurred while calculating the value of the asset
    ValueSumOverflow,
}

impl fmt::Display for Error {
    fn fmt(&self, f: &mut fmt::Formatter<'_>) -> fmt::Result {
        match self {
            IssueActionNotFound => {
                write!(f, "the requested IssueAction not exists in the bundle.")
            }
            IssueBundleIkMismatchAssetBase => {
                write!(
                    f,
                    "the provided `isk` and the derived `ik` do not match at least one note type"
                )
            }
            WrongAssetDescSize => {
                write!(f, "`asset_desc` should be between 1 and 512 bytes")
            }
            IssueActionWithoutNoteNotFinalized => {
                write!(
                    f,
                    "this `IssueAction` contains no notes but is not finalized"
                )
            }
            AssetBaseCannotBeIdentityPoint => {
                write!(
                    f,
                    "the AssetBase is the identity point of the Pallas curve, which is invalid."
                )
            }
            IssueBundleInvalidSignature => {
                write!(f, "invalid signature")
            }
            IssueActionPreviouslyFinalizedAssetBase(_) => {
                write!(f, "the provided `AssetBase` has been previously finalized")
            }
            ValueSumOverflow => {
                write!(
                    f,
                    "overflow error occurred while calculating the value of the asset"
                )
            }
        }
    }
}

#[cfg(test)]
mod tests {
    use super::{AssetSupply, IssueBundle, IssueInfo};
    use crate::issuance::Error::{
        AssetBaseCannotBeIdentityPoint, IssueActionNotFound,
        IssueActionPreviouslyFinalizedAssetBase, IssueBundleIkMismatchAssetBase,
        IssueBundleInvalidSignature, WrongAssetDescSize,
    };
    use crate::issuance::{
        verify_issue_bundle, verify_reference_note, IssueAction, Signed, Unauthorized,
    };
    use crate::keys::{
        FullViewingKey, IssuanceAuthorizingKey, IssuanceValidatingKey, Scope, SpendingKey,
    };
    use crate::note::{AssetBase, Nullifier, Rho};
    use crate::value::{NoteValue, ValueSum};
    use crate::{Address, Note};
    use group::{Group, GroupEncoding};
    use nonempty::NonEmpty;
    use pasta_curves::pallas::{Point, Scalar};
    use rand::rngs::OsRng;
    use rand::RngCore;
    use std::collections::HashSet;

    fn setup_params() -> (
        OsRng,
        IssuanceAuthorizingKey,
        IssuanceValidatingKey,
        Address,
        [u8; 32],
    ) {
        let mut rng = OsRng;

        let isk = IssuanceAuthorizingKey::random();
        let ik: IssuanceValidatingKey = (&isk).into();

        let fvk = FullViewingKey::from(&SpendingKey::random(&mut rng));
        let recipient = fvk.address_at(0u32, Scope::External);

        let mut sighash = [0u8; 32];
        rng.fill_bytes(&mut sighash);

        (rng, isk, ik, recipient, sighash)
    }

    /// Sets up test parameters for supply tests.
    ///
    /// This function generates two notes with the specified values and asset descriptions,
    /// and returns the issuance validating key, the asset base, and the issue action.
    fn supply_test_params(
        note1_value: u64,
        note2_value: u64,
        note1_asset_desc: &[u8],
        note2_asset_desc: Option<&[u8]>, // if None, both notes use the same asset
        finalize: bool,
    ) -> (IssuanceValidatingKey, AssetBase, IssueAction) {
        let (mut rng, _, ik, recipient, _) = setup_params();

        let asset = AssetBase::derive(&ik, note1_asset_desc);
        let note2_asset = note2_asset_desc.map_or(asset, |desc| AssetBase::derive(&ik, desc));

        let note1 = Note::new(
            recipient,
            NoteValue::from_raw(note1_value),
            asset,
            Rho::from_nf_old(Nullifier::dummy(&mut rng)),
            &mut rng,
        );

        let note2 = Note::new(
            recipient,
            NoteValue::from_raw(note2_value),
            note2_asset,
            Rho::from_nf_old(Nullifier::dummy(&mut rng)),
            &mut rng,
        );

        (
            ik,
            asset,
            IssueAction::from_parts(note1_asset_desc.to_vec(), vec![note1, note2], finalize),
        )
    }

    /// This function computes the identity point on the Pallas curve and returns an Asset Base with that value.
    fn identity_point() -> AssetBase {
        let identity_point = (Point::generator() * -Scalar::one()) + Point::generator();
        AssetBase::from_bytes(&identity_point.to_bytes()).unwrap()
    }

    /// Sets up test parameters for identity point tests.
    ///
    /// This function generates two notes with the identity point as their asset base,
    /// and returns the issuance authorizing key, an unauthorized issue bundle containing
    /// the notes, and a sighash
    fn identity_point_test_params(
        note1_value: u64,
        note2_value: u64,
    ) -> (IssuanceAuthorizingKey, IssueBundle<Unauthorized>, [u8; 32]) {
        let (mut rng, isk, ik, recipient, sighash) = setup_params();

        let note1 = Note::new(
            recipient,
            NoteValue::from_raw(note1_value),
            identity_point(),
            Rho::from_nf_old(Nullifier::dummy(&mut rng)),
            &mut rng,
        );

        let note2 = Note::new(
            recipient,
            NoteValue::from_raw(note2_value),
            identity_point(),
            Rho::from_nf_old(Nullifier::dummy(&mut rng)),
            &mut rng,
        );

        let action =
            IssueAction::from_parts("arbitrary asset_desc".into(), vec![note1, note2], false);

        let bundle = IssueBundle::from_parts(ik, NonEmpty::new(action), Unauthorized);

        (isk, bundle, sighash)
    }

    #[test]
    fn verify_supply_valid() {
        let (ik, test_asset, action) = supply_test_params(10, 20, b"Asset 1", None, false);

        let result = action.verify_supply(&ik);

        assert!(result.is_ok());

        let (asset, supply) = result.unwrap();

        assert_eq!(asset, test_asset);
        assert_eq!(supply.amount, ValueSum::from_raw(30));
        assert!(!supply.is_finalized);
    }

    #[test]
    fn verify_supply_invalid_for_asset_base_as_identity() {
        let (_, bundle, _) = identity_point_test_params(10, 20);

        assert_eq!(
            bundle.actions.head.verify_supply(&bundle.ik),
            Err(AssetBaseCannotBeIdentityPoint)
        );
    }

    #[test]
    fn verify_supply_finalized() {
        let (ik, test_asset, action) = supply_test_params(10, 20, b"Asset 1", None, true);

        let result = action.verify_supply(&ik);

        assert!(result.is_ok());

        let (asset, supply) = result.unwrap();

        assert_eq!(asset, test_asset);
        assert_eq!(supply.amount, ValueSum::from_raw(30));
        assert!(supply.is_finalized);
    }

    #[test]
    fn verify_supply_incorrect_asset_base() {
        let (ik, _, action) = supply_test_params(10, 20, b"Asset 1", Some(b"Asset 2"), false);

        assert_eq!(
            action.verify_supply(&ik),
            Err(IssueBundleIkMismatchAssetBase)
        );
    }

    #[test]
    fn verify_supply_ik_mismatch_asset_base() {
        let (_, _, action) = supply_test_params(10, 20, b"Asset 1", None, false);
        let (_, _, ik, _, _) = setup_params();

        assert_eq!(
            action.verify_supply(&ik),
            Err(IssueBundleIkMismatchAssetBase)
        );
    }

    #[test]
    fn issue_bundle_basic() {
        let (rng, _, ik, recipient, _) = setup_params();

        let str = "Halo".to_string();
        let str2 = "Halo2".to_string();

        assert_eq!(
            IssueBundle::new(
                ik.clone(),
                vec![b'X'; 513],
                Some(IssueInfo {
                    recipient,
                    value: NoteValue::unsplittable()
                }),
                true,
                rng,
            )
            .unwrap_err(),
            WrongAssetDescSize
        );

        assert_eq!(
            IssueBundle::new(
                ik.clone(),
                b"".to_vec(),
                Some(IssueInfo {
                    recipient,
                    value: NoteValue::unsplittable()
                }),
                true,
                rng,
            )
            .unwrap_err(),
            WrongAssetDescSize
        );

        let (mut bundle, asset) = IssueBundle::new(
            ik.clone(),
            str.clone().into_bytes(),
            Some(IssueInfo {
                recipient,
                value: NoteValue::from_raw(5),
            }),
            true,
            rng,
        )
        .unwrap();

        let another_asset = bundle
            .add_recipient(
                &str.into_bytes(),
                recipient,
                NoteValue::from_raw(10),
                false,
                rng,
            )
            .unwrap();
        assert_eq!(asset, another_asset);

        let third_asset = bundle
            .add_recipient(
                str2.as_bytes(),
                recipient,
                NoteValue::from_raw(15),
                true,
                rng,
            )
            .unwrap();
        assert_ne!(asset, third_asset);

        let actions = bundle.actions();
        assert_eq!(actions.len(), 2);

<<<<<<< HEAD
        let actions_vec = bundle.get_actions_by_asset(&asset);
        assert_eq!(actions_vec.len(), 1);
        let action = actions_vec[0];
        assert_eq!(action.notes.len(), 3);
        let reference_note = action.notes.get(0).unwrap();
        verify_reference_note(reference_note, asset);
        let first_note = action.notes.get(1).unwrap();
        assert_eq!(first_note.value().inner(), 5);
        assert_eq!(first_note.asset(), asset);
        assert_eq!(first_note.recipient(), recipient);

        let second_note = action.notes.get(2).unwrap();
        assert_eq!(second_note.value().inner(), 10);
        assert_eq!(second_note.asset(), asset);
        assert_eq!(second_note.recipient(), recipient);

        let action2_vec = bundle.get_actions_by_desc(str2.as_bytes());
        assert_eq!(action2_vec.len(), 1);
        let action2 = action2_vec[0];
        assert_eq!(action2.notes.len(), 2);
        let reference_note = action2.notes.get(0).unwrap();
        verify_reference_note(reference_note, AssetBase::derive(&ik, str2.as_bytes()));
        let first_note = action2.notes().get(1).unwrap();
        assert_eq!(first_note.value().inner(), 15);
        assert_eq!(first_note.asset(), third_asset);

        let reference_notes = bundle.get_reference_notes();
        assert_eq!(reference_notes.len(), 2);
        verify_reference_note(reference_notes.get(&asset).unwrap(), asset);
        verify_reference_note(reference_notes.get(&third_asset).unwrap(), third_asset);
=======
        let action = bundle.get_action_by_asset(&asset).unwrap();
        assert_eq!(action.notes.len(), 2);
        assert_eq!(action.notes.first().unwrap().value().inner(), 5);
        assert_eq!(action.notes.first().unwrap().asset(), asset);
        assert_eq!(action.notes.first().unwrap().recipient(), recipient);

        assert_eq!(action.notes.get(1).unwrap().value().inner(), 10);
        assert_eq!(action.notes.get(1).unwrap().asset(), asset);
        assert_eq!(action.notes.get(1).unwrap().recipient(), recipient);

        let action2 = bundle.get_action_by_desc(str2.as_bytes()).unwrap();
        assert_eq!(action2.notes.len(), 1);
        assert_eq!(action2.notes().first().unwrap().value().inner(), 15);
        assert_eq!(action2.notes().first().unwrap().asset(), third_asset);
>>>>>>> 8b89888a
    }

    #[test]
    fn issue_bundle_finalize_asset() {
        let (rng, _, ik, recipient, _) = setup_params();

        let (mut bundle, _) = IssueBundle::new(
            ik,
            b"NFT".to_vec(),
            Some(IssueInfo {
                recipient,
                value: NoteValue::from_raw(u64::MIN),
            }),
            true,
            rng,
        )
        .expect("Should properly add recipient");

        bundle
            .finalize_action(b"NFT")
            .expect("Should finalize properly");

        assert_eq!(
            bundle.finalize_action(b"Another NFT").unwrap_err(),
            IssueActionNotFound
        );

        assert_eq!(
            bundle.finalize_action(&vec![b'X'; 513]).unwrap_err(),
            WrongAssetDescSize
        );

        assert_eq!(bundle.finalize_action(b"").unwrap_err(), WrongAssetDescSize);
    }

    #[test]
    fn issue_bundle_prepare() {
        let (rng, _, ik, recipient, sighash) = setup_params();

        let (bundle, _) = IssueBundle::new(
            ik,
            b"Frost".to_vec(),
            Some(IssueInfo {
                recipient,
                value: NoteValue::from_raw(5),
            }),
            true,
            rng,
        )
        .unwrap();

        let prepared = bundle.prepare(sighash);
        assert_eq!(prepared.authorization().sighash, sighash);
    }

    #[test]
    fn issue_bundle_sign() {
        let (rng, isk, ik, recipient, sighash) = setup_params();

        let (bundle, _) = IssueBundle::new(
            ik.clone(),
            b"Sign".to_vec(),
            Some(IssueInfo {
                recipient,
                value: NoteValue::from_raw(5),
            }),
            true,
            rng,
        )
        .unwrap();

        let signed = bundle.prepare(sighash).sign(&isk).unwrap();

        ik.verify(&sighash, &signed.authorization.signature)
            .expect("signature should be valid");
    }

    #[test]
    fn issue_bundle_invalid_isk_for_signature() {
        let (rng, _, ik, recipient, _) = setup_params();

        let (bundle, _) = IssueBundle::new(
            ik,
            b"IssueBundle".to_vec(),
            Some(IssueInfo {
                recipient,
                value: NoteValue::from_raw(5),
            }),
            true,
            rng,
        )
        .unwrap();

        let wrong_isk: IssuanceAuthorizingKey = IssuanceAuthorizingKey::random();

        let err = bundle
            .prepare([0; 32])
            .sign(&wrong_isk)
            .expect_err("should not be able to sign");

        assert_eq!(err, IssueBundleIkMismatchAssetBase);
    }

    #[test]
    fn issue_bundle_incorrect_asset_for_signature() {
        let (mut rng, isk, ik, recipient, _) = setup_params();

        // Create a bundle with "normal" note
        let (mut bundle, _) = IssueBundle::new(
            ik,
            b"IssueBundle".to_vec(),
            Some(IssueInfo {
                recipient,
                value: NoteValue::from_raw(5),
            }),
            true,
            rng,
        )
        .unwrap();

        // Add "bad" note
        let note = Note::new(
            recipient,
            NoteValue::from_raw(5),
            AssetBase::derive(bundle.ik(), b"zsa_asset"),
            Rho::from_nf_old(Nullifier::dummy(&mut rng)),
            &mut rng,
        );
        bundle.actions.first_mut().notes.push(note);

        let err = bundle
            .prepare([0; 32])
            .sign(&isk)
            .expect_err("should not be able to sign");

        assert_eq!(err, IssueBundleIkMismatchAssetBase);
    }

    #[test]
    fn issue_bundle_verify() {
        let (rng, isk, ik, recipient, sighash) = setup_params();

        let (bundle, _) = IssueBundle::new(
            ik,
            b"Verify".to_vec(),
            Some(IssueInfo {
                recipient,
                value: NoteValue::from_raw(5),
            }),
            true,
            rng,
        )
        .unwrap();

        let signed = bundle.prepare(sighash).sign(&isk).unwrap();
        let prev_finalized = &mut HashSet::new();

        let supply_info = verify_issue_bundle(&signed, sighash, prev_finalized).unwrap();

        supply_info.update_finalization_set(prev_finalized);

        assert!(prev_finalized.is_empty());
    }

    #[test]
    fn issue_bundle_verify_with_finalize() {
        let (rng, isk, ik, recipient, sighash) = setup_params();

        let (mut bundle, _) = IssueBundle::new(
            ik.clone(),
            b"Verify with finalize".to_vec(),
            Some(IssueInfo {
                recipient,
                value: NoteValue::from_raw(7),
            }),
            true,
            rng,
        )
        .unwrap();

        bundle.finalize_action(b"Verify with finalize").unwrap();

        let signed = bundle.prepare(sighash).sign(&isk).unwrap();
        let prev_finalized = &mut HashSet::new();

        let supply_info = verify_issue_bundle(&signed, sighash, prev_finalized).unwrap();

        supply_info.update_finalization_set(prev_finalized);

        assert_eq!(prev_finalized.len(), 1);
        assert!(prev_finalized.contains(&AssetBase::derive(&ik, b"Verify with finalize")));
    }

    #[test]
    fn issue_bundle_verify_with_supply_info() {
        let (rng, isk, ik, recipient, sighash) = setup_params();

        let asset1_desc = b"Verify with supply info 1".to_vec();
        let asset2_desc = b"Verify with supply info 2".to_vec();
        let asset3_desc = b"Verify with supply info 3".to_vec();

        let asset1_base = AssetBase::derive(&ik, &asset1_desc);
        let asset2_base = AssetBase::derive(&ik, &asset2_desc);
        let asset3_base = AssetBase::derive(&ik, &asset3_desc);

        let (mut bundle, _) = IssueBundle::new(
            ik,
            asset1_desc.clone(),
            Some(IssueInfo {
                recipient,
                value: NoteValue::from_raw(7),
            }),
            true,
            rng,
        )
        .unwrap();

        bundle
            .add_recipient(&asset1_desc, recipient, NoteValue::from_raw(8), false, rng)
            .unwrap();

        bundle.finalize_action(&asset1_desc).unwrap();

        bundle
            .add_recipient(&asset2_desc, recipient, NoteValue::from_raw(10), true, rng)
            .unwrap();

        bundle.finalize_action(&asset2_desc).unwrap();

        bundle
            .add_recipient(&asset3_desc, recipient, NoteValue::from_raw(5), true, rng)
            .unwrap();

        let signed = bundle.prepare(sighash).sign(&isk).unwrap();
        let prev_finalized = &mut HashSet::new();

        let supply_info = verify_issue_bundle(&signed, sighash, prev_finalized).unwrap();

        supply_info.update_finalization_set(prev_finalized);

        assert_eq!(prev_finalized.len(), 2);

        assert!(prev_finalized.contains(&asset1_base));
        assert!(prev_finalized.contains(&asset2_base));
        assert!(!prev_finalized.contains(&asset3_base));

        assert_eq!(supply_info.assets.len(), 3);

        assert_eq!(
            supply_info.assets.get(&asset1_base),
            Some(&AssetSupply::new(ValueSum::from_raw(15), true))
        );
        assert_eq!(
            supply_info.assets.get(&asset2_base),
            Some(&AssetSupply::new(ValueSum::from_raw(10), true))
        );
        assert_eq!(
            supply_info.assets.get(&asset3_base),
            Some(&AssetSupply::new(ValueSum::from_raw(5), false))
        );
    }

    #[test]
    fn issue_bundle_verify_fail_previously_finalized() {
        let (rng, isk, ik, recipient, sighash) = setup_params();

        let (bundle, _) = IssueBundle::new(
            ik.clone(),
            b"already final".to_vec(),
            Some(IssueInfo {
                recipient,
                value: NoteValue::from_raw(5),
            }),
            true,
            rng,
        )
        .unwrap();

        let signed = bundle.prepare(sighash).sign(&isk).unwrap();
        let prev_finalized = &mut HashSet::new();

        let final_type = AssetBase::derive(&ik, b"already final");

        prev_finalized.insert(final_type);

        assert_eq!(
            verify_issue_bundle(&signed, sighash, prev_finalized).unwrap_err(),
            IssueActionPreviouslyFinalizedAssetBase(final_type)
        );
    }

    #[test]
    fn issue_bundle_verify_fail_bad_signature() {
        // we want to inject "bad" signatures for test purposes.
        impl IssueBundle<Signed> {
            pub fn set_authorization(&mut self, authorization: Signed) {
                self.authorization = authorization;
            }
        }

        let (rng, isk, ik, recipient, sighash) = setup_params();

        let (bundle, _) = IssueBundle::new(
            ik,
            b"bad sig".to_vec(),
            Some(IssueInfo {
                recipient,
                value: NoteValue::from_raw(5),
            }),
            true,
            rng,
        )
        .unwrap();

        let wrong_isk: IssuanceAuthorizingKey = IssuanceAuthorizingKey::random();

        let mut signed = bundle.prepare(sighash).sign(&isk).unwrap();

        signed.set_authorization(Signed {
            signature: wrong_isk.try_sign(&sighash).unwrap(),
        });

        let prev_finalized = &HashSet::new();

        assert_eq!(
            verify_issue_bundle(&signed, sighash, prev_finalized).unwrap_err(),
            IssueBundleInvalidSignature
        );
    }

    #[test]
    fn issue_bundle_verify_fail_wrong_sighash() {
        let (rng, isk, ik, recipient, random_sighash) = setup_params();
        let (bundle, _) = IssueBundle::new(
            ik,
            b"Asset description".to_vec(),
            Some(IssueInfo {
                recipient,
                value: NoteValue::from_raw(5),
            }),
            true,
            rng,
        )
        .unwrap();

        let sighash: [u8; 32] = bundle.commitment().into();
        let signed = bundle.prepare(sighash).sign(&isk).unwrap();
        let prev_finalized = &HashSet::new();

        assert_eq!(
            verify_issue_bundle(&signed, random_sighash, prev_finalized).unwrap_err(),
            IssueBundleInvalidSignature
        );
    }

    #[test]
    fn issue_bundle_verify_fail_incorrect_asset_description() {
        let (mut rng, isk, ik, recipient, sighash) = setup_params();

        let (bundle, _) = IssueBundle::new(
            ik,
            b"Asset description".to_vec(),
            Some(IssueInfo {
                recipient,
                value: NoteValue::from_raw(5),
            }),
            true,
            rng,
        )
        .unwrap();

        let mut signed = bundle.prepare(sighash).sign(&isk).unwrap();

        // Add "bad" note
        let note = Note::new(
            recipient,
            NoteValue::from_raw(5),
            AssetBase::derive(signed.ik(), b"zsa_asset"),
            Rho::from_nf_old(Nullifier::dummy(&mut rng)),
            &mut rng,
        );

        signed.actions.first_mut().notes.push(note);

        let prev_finalized = &HashSet::new();

        assert_eq!(
            verify_issue_bundle(&signed, sighash, prev_finalized).unwrap_err(),
            IssueBundleIkMismatchAssetBase
        );
    }

    #[test]
    fn issue_bundle_verify_fail_incorrect_ik() {
        let asset_description = b"Asset".to_vec();

        let (mut rng, isk, ik, recipient, sighash) = setup_params();

        let (bundle, _) = IssueBundle::new(
            ik,
            asset_description.clone(),
            Some(IssueInfo {
                recipient,
                value: NoteValue::from_raw(5),
            }),
            true,
            rng,
        )
        .unwrap();

        let mut signed = bundle.prepare(sighash).sign(&isk).unwrap();

        let incorrect_isk = IssuanceAuthorizingKey::random();
        let incorrect_ik: IssuanceValidatingKey = (&incorrect_isk).into();

        // Add "bad" note
        let note = Note::new(
            recipient,
            NoteValue::from_raw(55),
            AssetBase::derive(&incorrect_ik, &asset_description),
            Rho::from_nf_old(Nullifier::dummy(&mut rng)),
            &mut rng,
        );

        signed.actions.first_mut().notes = vec![note];

        let prev_finalized = &HashSet::new();

        assert_eq!(
            verify_issue_bundle(&signed, sighash, prev_finalized).unwrap_err(),
            IssueBundleIkMismatchAssetBase
        );
    }

    #[test]
    fn issue_bundle_verify_fail_wrong_asset_descr_size() {
        // we want to inject a "malformed" description for test purposes.
        impl IssueAction {
            pub fn modify_descr(&mut self, new_descr: Vec<u8>) {
                self.asset_desc = new_descr;
            }
        }

        let (rng, isk, ik, recipient, sighash) = setup_params();

        let (bundle, _) = IssueBundle::new(
            ik,
            b"Asset description".to_vec(),
            Some(IssueInfo {
                recipient,
                value: NoteValue::from_raw(5),
            }),
            true,
            rng,
        )
        .unwrap();

        let mut signed = bundle.prepare(sighash).sign(&isk).unwrap();
        let prev_finalized = HashSet::new();

        // 1. Try a description that is too long
        signed.actions.first_mut().modify_descr(vec![b'X'; 513]);

        assert_eq!(
            verify_issue_bundle(&signed, sighash, &prev_finalized).unwrap_err(),
            WrongAssetDescSize
        );

        // 2. Try a description that is empty
        signed.actions.first_mut().modify_descr(b"".to_vec());

        assert_eq!(
            verify_issue_bundle(&signed, sighash, &prev_finalized).unwrap_err(),
            WrongAssetDescSize
        );
    }

    #[test]
    fn issue_bundle_cannot_be_signed_with_asset_base_identity_point() {
        let (isk, bundle, sighash) = identity_point_test_params(10, 20);

        assert_eq!(
            bundle.prepare(sighash).sign(&isk).unwrap_err(),
            AssetBaseCannotBeIdentityPoint
        );
    }

    #[test]
    fn issue_bundle_verify_fail_asset_base_identity_point() {
        let (isk, bundle, sighash) = identity_point_test_params(10, 20);

        let signed = IssueBundle {
            ik: bundle.ik,
            actions: bundle.actions,
            authorization: Signed {
                signature: isk.try_sign(&sighash).unwrap(),
            },
        };

        assert_eq!(
            verify_issue_bundle(&signed, sighash, &HashSet::new()).unwrap_err(),
            AssetBaseCannotBeIdentityPoint
        );
    }

    #[test]
    fn finalize_flag_serialization() {
        let mut rng = OsRng;
        let (_, _, note) = Note::dummy(&mut rng, None, AssetBase::native());

        let action =
            IssueAction::new_with_flags(b"Asset description".to_vec(), vec![note], 0u8).unwrap();
        assert_eq!(action.flags(), 0b0000_0000);

        let action =
            IssueAction::new_with_flags(b"Asset description".to_vec(), vec![note], 1u8).unwrap();
        assert_eq!(action.flags(), 0b0000_0001);

        let action = IssueAction::new_with_flags(b"Asset description".to_vec(), vec![note], 2u8);
        assert!(action.is_none());
    }

    #[test]
    fn issue_bundle_asset_desc_roundtrip() {
        let (rng, _, ik, recipient, _) = setup_params();

        // Generated using https://onlinetools.com/utf8/generate-random-utf8
        let asset_desc_1 = "󅞞 򬪗YV8𱈇m0{둛򙎠[㷊V֤]9Ծ̖l󾓨2닯򗏟iȰ䣄˃Oߺ񗗼🦄"
            .to_string()
            .as_bytes()
            .to_vec();

        // Not well-formed as per Unicode 15.0 specification, Section 3.9, D92
        let asset_desc_2: Vec<u8> = vec![0xc0, 0xaf];

        // Confirm not valid UTF-8
        assert!(String::from_utf8(asset_desc_2.clone()).is_err());

        let (mut bundle, asset_base_1) = IssueBundle::new(
            ik,
            asset_desc_1.clone(),
            Some(IssueInfo {
                recipient,
                value: NoteValue::from_raw(5),
            }),
            true,
            rng,
        )
        .unwrap();

        let asset_base_2 = bundle
            .add_recipient(&asset_desc_2, recipient, NoteValue::from_raw(10), true, rng)
            .unwrap();

        // Checks for the case of UTF-8 encoded asset description.
        let action = bundle.get_action_by_asset(&asset_base_1).unwrap();
        assert_eq!(action.asset_desc(), &asset_desc_1);
<<<<<<< HEAD
        let reference_note = action.notes.get(0).unwrap();
        verify_reference_note(reference_note, asset_base_1);
        assert_eq!(action.notes.get(1).unwrap().value().inner(), 5);
        assert_eq!(bundle.get_actions_by_desc(&asset_desc_1), actions_vec);
=======
        assert_eq!(action.notes.first().unwrap().value().inner(), 5);
        assert_eq!(bundle.get_action_by_desc(&asset_desc_1).unwrap(), action);
>>>>>>> 8b89888a

        // Checks for the case on non-UTF-8 encoded asset description.
        let action2 = bundle.get_action_by_asset(&asset_base_2).unwrap();
        assert_eq!(action2.asset_desc(), &asset_desc_2);
<<<<<<< HEAD
        let reference_note = action2.notes.get(0).unwrap();
        verify_reference_note(reference_note, asset_base_2);
        assert_eq!(action2.notes.get(1).unwrap().value().inner(), 10);
        assert_eq!(bundle.get_actions_by_desc(&asset_desc_2), action2_vec);
=======
        assert_eq!(action2.notes.first().unwrap().value().inner(), 10);
        assert_eq!(bundle.get_action_by_desc(&asset_desc_2).unwrap(), action2);
>>>>>>> 8b89888a
    }
}

/// Generators for property testing.
#[cfg(any(test, feature = "test-dependencies"))]
#[cfg_attr(docsrs, doc(cfg(feature = "test-dependencies")))]
pub mod testing {
    use crate::issuance::{IssueAction, IssueBundle, Prepared, Signed, Unauthorized};
    use crate::keys::testing::arb_issuance_validating_key;
    use crate::note::asset_base::testing::zsa_asset_base;
    use crate::note::testing::arb_zsa_note;
    use k256::schnorr;
    use nonempty::NonEmpty;
    use proptest::collection::vec;
    use proptest::prelude::*;
    use proptest::prop_compose;

    prop_compose! {
        /// Generate a uniformly distributed signature
        pub(crate) fn arb_signature()(
            sig_bytes in vec(prop::num::u8::ANY, 64)
        ) -> schnorr::Signature {
            schnorr::Signature::try_from(sig_bytes.as_slice()).unwrap()
        }
    }

    prop_compose! {
        /// Generate an issue action
        pub fn arb_issue_action(asset_desc: Vec<u8>)
        (
            asset in zsa_asset_base(asset_desc.clone()),
        )
        (
            note in arb_zsa_note(asset),
        )-> IssueAction {
            IssueAction{
                asset_desc: asset_desc.clone(),
                notes: vec![note],
                finalize: false,
            }
        }
    }

    prop_compose! {
        /// Generate an arbitrary issue bundle with fake authorization data.
        pub fn arb_unathorized_issue_bundle(n_actions: usize)
        (
            actions in vec(arb_issue_action(b"asset_desc".to_vec()), n_actions),
            ik in arb_issuance_validating_key()
        ) -> IssueBundle<Unauthorized> {
            let actions = NonEmpty::from_vec(actions).unwrap();
            IssueBundle {
                ik,
                actions,
                authorization: Unauthorized
            }
        }
    }

    prop_compose! {
        /// Generate an arbitrary issue bundle with fake authorization data. This bundle does not
        /// necessarily respect consensus rules
        pub fn arb_prepared_issue_bundle(n_actions: usize)
        (
            actions in vec(arb_issue_action(b"asset_desc".to_vec()), n_actions),
            ik in arb_issuance_validating_key(),
            fake_sighash in prop::array::uniform32(prop::num::u8::ANY)
        ) -> IssueBundle<Prepared> {
            let actions = NonEmpty::from_vec(actions).unwrap();
            IssueBundle {
                ik,
                actions,
                authorization: Prepared { sighash: fake_sighash }
            }
        }
    }

    prop_compose! {
        /// Generate an arbitrary issue bundle with fake authorization data. This bundle does not
        /// necessarily respect consensus rules
        pub fn arb_signed_issue_bundle(n_actions: usize)
        (
            actions in vec(arb_issue_action(b"asset_desc".to_vec()), n_actions),
            ik in arb_issuance_validating_key(),
            fake_sig in arb_signature(),
        ) -> IssueBundle<Signed> {
            let actions = NonEmpty::from_vec(actions).unwrap();
            IssueBundle {
                ik,
                actions,
                authorization: Signed { signature: fake_sig },
            }
        }
    }
}<|MERGE_RESOLUTION|>--- conflicted
+++ resolved
@@ -954,10 +954,7 @@
         let actions = bundle.actions();
         assert_eq!(actions.len(), 2);
 
-<<<<<<< HEAD
-        let actions_vec = bundle.get_actions_by_asset(&asset);
-        assert_eq!(actions_vec.len(), 1);
-        let action = actions_vec[0];
+        let action = bundle.get_action_by_asset(&asset).unwrap();
         assert_eq!(action.notes.len(), 3);
         let reference_note = action.notes.get(0).unwrap();
         verify_reference_note(reference_note, asset);
@@ -971,9 +968,7 @@
         assert_eq!(second_note.asset(), asset);
         assert_eq!(second_note.recipient(), recipient);
 
-        let action2_vec = bundle.get_actions_by_desc(str2.as_bytes());
-        assert_eq!(action2_vec.len(), 1);
-        let action2 = action2_vec[0];
+        let action2 = bundle.get_action_by_desc(str2.as_bytes()).unwrap();
         assert_eq!(action2.notes.len(), 2);
         let reference_note = action2.notes.get(0).unwrap();
         verify_reference_note(reference_note, AssetBase::derive(&ik, str2.as_bytes()));
@@ -985,22 +980,6 @@
         assert_eq!(reference_notes.len(), 2);
         verify_reference_note(reference_notes.get(&asset).unwrap(), asset);
         verify_reference_note(reference_notes.get(&third_asset).unwrap(), third_asset);
-=======
-        let action = bundle.get_action_by_asset(&asset).unwrap();
-        assert_eq!(action.notes.len(), 2);
-        assert_eq!(action.notes.first().unwrap().value().inner(), 5);
-        assert_eq!(action.notes.first().unwrap().asset(), asset);
-        assert_eq!(action.notes.first().unwrap().recipient(), recipient);
-
-        assert_eq!(action.notes.get(1).unwrap().value().inner(), 10);
-        assert_eq!(action.notes.get(1).unwrap().asset(), asset);
-        assert_eq!(action.notes.get(1).unwrap().recipient(), recipient);
-
-        let action2 = bundle.get_action_by_desc(str2.as_bytes()).unwrap();
-        assert_eq!(action2.notes.len(), 1);
-        assert_eq!(action2.notes().first().unwrap().value().inner(), 15);
-        assert_eq!(action2.notes().first().unwrap().asset(), third_asset);
->>>>>>> 8b89888a
     }
 
     #[test]
@@ -1558,28 +1537,18 @@
         // Checks for the case of UTF-8 encoded asset description.
         let action = bundle.get_action_by_asset(&asset_base_1).unwrap();
         assert_eq!(action.asset_desc(), &asset_desc_1);
-<<<<<<< HEAD
         let reference_note = action.notes.get(0).unwrap();
         verify_reference_note(reference_note, asset_base_1);
         assert_eq!(action.notes.get(1).unwrap().value().inner(), 5);
-        assert_eq!(bundle.get_actions_by_desc(&asset_desc_1), actions_vec);
-=======
-        assert_eq!(action.notes.first().unwrap().value().inner(), 5);
         assert_eq!(bundle.get_action_by_desc(&asset_desc_1).unwrap(), action);
->>>>>>> 8b89888a
 
         // Checks for the case on non-UTF-8 encoded asset description.
         let action2 = bundle.get_action_by_asset(&asset_base_2).unwrap();
         assert_eq!(action2.asset_desc(), &asset_desc_2);
-<<<<<<< HEAD
         let reference_note = action2.notes.get(0).unwrap();
         verify_reference_note(reference_note, asset_base_2);
         assert_eq!(action2.notes.get(1).unwrap().value().inner(), 10);
-        assert_eq!(bundle.get_actions_by_desc(&asset_desc_2), action2_vec);
-=======
-        assert_eq!(action2.notes.first().unwrap().value().inner(), 10);
         assert_eq!(bundle.get_action_by_desc(&asset_desc_2).unwrap(), action2);
->>>>>>> 8b89888a
     }
 }
 
