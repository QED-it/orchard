//! Issuance logic for Zcash Shielded Assets (ZSAs).
//!
//! This module defines structures and methods for creating, authorizing, and verifying
//! issuance bundles, which introduce new shielded assets into the Orchard protocol.
//!
//! The core components include:
//! - `IssueBundle`: Represents a collection of issuance actions with authorization states.
//! - `IssueAction`: Defines an individual issuance event, including asset details and notes.
//! - `IssueAuth` variants: Track issuance states from creation to finalization.
//! - `verify_issue_bundle`: Ensures issuance validity and prevents unauthorized asset creation.
//!
//! Errors related to issuance, such as invalid signatures or supply overflows,
//! are handled through the `Error` enum.

use alloc::{collections::BTreeMap, string::String, vec::Vec};
use blake2b_simd::{Hash as Blake2bHash, Params};
use core::fmt;
use core::fmt::Debug;
use group::Group;
use nonempty::NonEmpty;
use rand::RngCore;

use crate::{
    asset_record::AssetRecord,
    bundle::commitments::{hash_issue_bundle_auth_data, hash_issue_bundle_txid_data},
    constants::reference_keys::ReferenceKeys,
<<<<<<< HEAD
    issuance_auth::{
        IssuanceAuthorizationSignature, IssuanceAuthorizingKey, IssuanceValidatingKey,
    },
    note::{AssetBase, Nullifier, Rho},
=======
    keys::{IssuanceAuthorizingKey, IssuanceValidatingKey},
    note::{rho_for_issuance_note, AssetBase, Nullifier, Rho},
>>>>>>> 826dc030
    value::NoteValue,
    Address, Note,
};

use crate::issuance_auth::ZSASchnorr;
use Error::{
<<<<<<< HEAD
    AssetBaseCannotBeIdentityPoint, CannotBeFirstIssuance, InvalidIssuanceAuthorizingKey,
    InvalidIssuanceValidatingKey, IssueActionNotFound, IssueActionPreviouslyFinalizedAssetBase,
=======
    AssetBaseCannotBeIdentityPoint, CannotBeFirstIssuance, IncorrectRhoDerivation,
    IssueActionNotFound, IssueActionPreviouslyFinalizedAssetBase,
>>>>>>> 826dc030
    IssueActionWithoutNoteNotFinalized, IssueBundleIkMismatchAssetBase,
    IssueBundleInvalidSignature, MissingReferenceNoteOnFirstIssuance, ValueOverflow,
};

/// Checks if a given note is a reference note.
///
/// A reference note satisfies the following conditions:
/// - The note's value is zero.
/// - The note's recipient matches the reference recipient.
fn is_reference_note(note: &Note) -> bool {
    note.value() == NoteValue::zero() && note.recipient() == ReferenceKeys::recipient()
}

/// A bundle of actions to be applied to the ledger.
#[derive(Debug, Clone, PartialEq, Eq)]
pub struct IssueBundle<T: IssueAuth> {
    /// The issuer key for the note being created.
    ik: IssuanceValidatingKey<ZSASchnorr>,
    /// The list of issue actions that make up this bundle.
    actions: NonEmpty<IssueAction>,
    /// The authorization for this action.
    authorization: T,
}

/// An issue action applied to the global ledger.
///
/// Externally, this creates new zsa notes (adding a commitment to the global ledger).
#[derive(Debug, Clone, PartialEq, Eq)]
pub struct IssueAction {
    /// Asset description hash for verification.
    asset_desc_hash: [u8; 32],
    /// The newly issued notes.
    notes: Vec<Note>,
    /// `finalize` will prevent further issuance of the same asset type.
    finalize: bool,
}

/// The parameters required to add a Note into an IssueAction.
#[derive(Debug)]
pub struct IssueInfo {
    /// The recipient of the funds.
    pub recipient: Address,
    /// The value of this note.
    pub value: NoteValue,
}

/// Compute the asset description hash for a given asset description.
///
/// # Panics
///
/// Panics if `asset_desc` is not well-formed as per Unicode 15.0 specification, Section 3.9, D92.
pub fn compute_asset_desc_hash(asset_desc: &NonEmpty<u8>) -> [u8; 32] {
    if String::from_utf8(asset_desc.iter().copied().collect::<Vec<u8>>()).is_err() {
        panic!("asset_desc is not a well-formed Unicode string");
    }
    let mut ah = Params::new()
        .hash_length(32)
        .personal(b"ZSA-AssetDescCRH")
        .to_state();
    ah.update(&[asset_desc.head]);
    ah.update(asset_desc.tail.as_slice());
    ah.finalize()
        .as_bytes()
        .try_into()
        .expect("Invalid asset description hash length")
}

impl IssueAction {
    /// Constructs a new `IssueAction`.
    pub fn new_with_flags(asset_desc_hash: [u8; 32], notes: Vec<Note>, flags: u8) -> Option<Self> {
        let finalize = match flags {
            0b0000_0000 => false,
            0b0000_0001 => true,
            _ => return None,
        };
        Some(IssueAction {
            asset_desc_hash,
            notes,
            finalize,
        })
    }

    /// Constructs an `IssueAction` from its constituent parts.
    pub fn from_parts(asset_desc_hash: [u8; 32], notes: Vec<Note>, finalize: bool) -> Self {
        IssueAction {
            asset_desc_hash,
            notes,
            finalize,
        }
    }

    /// Returns the asset description hash for the note being created.
    pub fn asset_desc_hash(&self) -> &[u8; 32] {
        &self.asset_desc_hash
    }

    /// Returns the issued notes.
    pub fn notes(&self) -> &[Note] {
        &self.notes
    }

    /// Returns whether the asset type was finalized in this action.
    pub fn is_finalized(&self) -> bool {
        self.finalize
    }

    /// Verifies and computes the new asset supply for an `IssueAction`.
    ///
    /// This function calculates the total value (supply) of the asset by summing the values
    /// of all its notes and ensures that all note types are equal. It returns the asset and
    /// its supply as a tuple (`AssetBase`, `NoteValue`) or an error if the asset was not
    /// properly derived or an overflow occurred during the supply amount calculation.
    ///
    /// # Arguments
    ///
    /// * `ik` - A reference to the `IssuanceValidatingKey` used for deriving the asset.
    ///
    /// # Returns
    ///
    /// A `Result` containing a tuple with an `AssetBase` and an `NoteValue`, or an `Error`.
    ///
    /// # Errors
    ///
    /// This function may return an error in any of the following cases:
    ///
    /// * `ValueOverflow`: The total amount value of all notes in the `IssueAction` overflows.
    /// * `IssueBundleIkMismatchAssetBase`: The provided `ik` is not used to derive the
    ///   `AssetBase` for **all** internal notes.
    /// * `AssetBaseCannotBeIdentityPoint`: The derived `AssetBase` is the identity point of the
    ///    Pallas curve.
    /// * `IssueActionWithoutNoteNotFinalized`: The `IssueAction` contains no notes and is not finalized.
    fn verify(
        &self,
        ik: &IssuanceValidatingKey<ZSASchnorr>,
    ) -> Result<(AssetBase, NoteValue), Error> {
        if self.notes.is_empty() && !self.is_finalized() {
            return Err(IssueActionWithoutNoteNotFinalized);
        }

        let issue_asset = AssetBase::derive(ik, &self.asset_desc_hash);

        // The new asset should not be the identity point of the Pallas curve.
        if bool::from(issue_asset.cv_base().is_identity()) {
            return Err(AssetBaseCannotBeIdentityPoint);
        }

        // Calculate the value of the asset as a sum of values of all its notes
        // and ensure all note types are equal the asset derived from asset_desc_hash and ik.
        let value_sum = self
            .notes
            .iter()
            .try_fold(NoteValue::zero(), |value_sum, &note| {
                // All assets should be derived correctly
                if note.asset() != issue_asset {
                    return Err(IssueBundleIkMismatchAssetBase);
                }

                // The total amount should not overflow
                (value_sum + note.value()).ok_or(ValueOverflow)
            })?;

        Ok((issue_asset, value_sum))
    }

    /// Serialize `finalize` flag to a byte
    #[allow(clippy::bool_to_int_with_if)]
    pub fn flags(&self) -> u8 {
        if self.finalize {
            0b0000_0001
        } else {
            0b0000_0000
        }
    }

    /// Returns the reference note if the first note matches the reference note criteria.
    ///
    /// A reference note must be the first note in the `notes` vector and satisfy the following:
    /// - The note's value is zero.
    /// - The note's recipient matches the reference recipient.
    pub fn get_reference_note(&self) -> Option<&Note> {
        self.notes.first().filter(|note| is_reference_note(note))
    }
}

/// Defines the authorization type of an Issue bundle.
pub trait IssueAuth: fmt::Debug + Clone {}

/// Marker type for a bundle that contains no authorizing data.
#[derive(Clone, Debug)]
pub struct EffectsOnly;

impl IssueAuth for EffectsOnly {}

/// Marker for an unsigned bundle with no nullifier and no sighash injected.
#[derive(Debug, Clone)]
pub struct AwaitingNullifier;

/// Marker for an unsigned bundle with a Nullifier injected.
#[derive(Debug, Clone)]
pub struct AwaitingSighash;

/// Marker for an unsigned bundle with both Sighash and Nullifier injected.
#[derive(Debug, Clone)]
pub struct Prepared {
    sighash: [u8; 32],
}

/// Marker for an authorized bundle.
#[derive(Clone, Debug, PartialEq, Eq)]
pub struct Signed {
    signature: IssuanceAuthorizationSignature<ZSASchnorr>,
}

impl Signed {
    /// Returns the signature for this authorization.
    pub fn signature(&self) -> &IssuanceAuthorizationSignature<ZSASchnorr> {
        &self.signature
    }

    /// Constructs a `Signed` from a byte array containing an `IssuanceAuthorizationSignature`
    /// in raw bytes.
    pub fn from_data(data: &[u8]) -> Self {
        Signed {
            signature: IssuanceAuthorizationSignature::decode(data).unwrap(),
        }
    }
}

impl IssueAuth for AwaitingNullifier {}
impl IssueAuth for AwaitingSighash {}
impl IssueAuth for Prepared {}
impl IssueAuth for Signed {}

impl<T: IssueAuth> IssueBundle<T> {
    /// Returns the issuer verification key for the bundle.
    pub fn ik(&self) -> &IssuanceValidatingKey<ZSASchnorr> {
        &self.ik
    }
    /// Return the actions for a given `IssueBundle`.
    pub fn actions(&self) -> &NonEmpty<IssueAction> {
        &self.actions
    }
    /// Return the notes from all actions for a given `IssueBundle`.
    pub fn get_all_notes(&self) -> Vec<&Note> {
        self.actions.iter().flat_map(|a| a.notes.iter()).collect()
    }

    /// Returns the authorization for this issue bundle.
    pub fn authorization(&self) -> &T {
        &self.authorization
    }

    /// Find the action corresponding to the `asset_desc_hash` for a given `IssueBundle`.
    ///
    /// # Returns
    ///
    /// If a single matching action is found, it is returned as `Some(&IssueAction)`.
    /// If no action matches the given `asset_desc_hash`, it returns `None`.
    ///
    /// # Panics
    ///
    /// Panics if multiple matching actions are found.
    pub fn get_action_by_desc_hash(&self, asset_desc_hash: &[u8; 32]) -> Option<&IssueAction> {
        let issue_actions: Vec<&IssueAction> = self
            .actions
            .iter()
            .filter(|a| a.asset_desc_hash.eq(asset_desc_hash))
            .collect();
        match issue_actions.len() {
            0 => None,
            1 => Some(issue_actions[0]),
            _ => panic!("Multiple IssueActions with the same asset_desc_hash"),
        }
    }

    /// Find the actions corresponding to an Asset Base `asset` for a given `IssueBundle`.
    ///
    /// # Returns
    ///
    /// Returns `Some(&IssueAction)` if a single matching action is found.
    /// Returns `None` if no action matches the given asset base.
    ///
    /// # Panics
    ///
    /// Panics if multiple matching actions are found.
    pub fn get_action_by_asset(&self, asset: &AssetBase) -> Option<&IssueAction> {
        let issue_actions: Vec<&IssueAction> = self
            .actions
            .iter()
            .filter(|a| AssetBase::derive(&self.ik, &a.asset_desc_hash).eq(asset))
            .collect();
        match issue_actions.len() {
            0 => None,
            1 => Some(issue_actions[0]),
            _ => panic!("Multiple IssueActions with the same AssetBase"),
        }
    }

    /// Computes a commitment to the effects of this bundle, suitable for inclusion within
    /// a transaction ID.
    pub fn commitment(&self) -> IssueBundleCommitment {
        IssueBundleCommitment(hash_issue_bundle_txid_data(self))
    }

    /// Constructs an `IssueBundle` from its constituent parts.
    pub fn from_parts(
        ik: IssuanceValidatingKey<ZSASchnorr>,
        actions: NonEmpty<IssueAction>,
        authorization: T,
    ) -> Self {
        IssueBundle {
            ik,
            actions,
            authorization,
        }
    }

    /// Transitions this bundle from one authorization state to another.
    pub fn map_authorization<T2: IssueAuth>(
        self,
        map_auth: impl FnOnce(T) -> T2,
    ) -> IssueBundle<T2> {
        let authorization = self.authorization;
        IssueBundle {
            ik: self.ik,
            actions: self.actions,
            authorization: map_auth(authorization),
        }
    }
}

impl IssueBundle<AwaitingNullifier> {
    /// Constructs a new `IssueBundle`.
    ///
    /// If issue_info is None, the new `IssueBundle` will contain one `IssueAction` without notes
    /// and with `finalize` set to true.
    /// Otherwise, the new `IssueBundle` will contain one `IssueAction` with one note created from
    /// issue_info values and with `finalize` set to false. In this created note, rho will be
    /// set to zero. The rho value will be updated later by calling the `update_rho` method.
    ///
    /// If `first_issuance` is true, the `IssueBundle` will contain a reference note for the asset
    /// defined by (`asset_desc_hash`, `ik`).
    pub fn new(
        ik: IssuanceValidatingKey<ZSASchnorr>,
        asset_desc_hash: [u8; 32],
        issue_info: Option<IssueInfo>,
        first_issuance: bool,
        mut rng: impl RngCore,
    ) -> (IssueBundle<AwaitingNullifier>, AssetBase) {
        let asset = AssetBase::derive(&ik, &asset_desc_hash);

        let mut notes = vec![];
        if first_issuance {
            notes.push(create_reference_note(asset, &mut rng));
        };

        let action = match issue_info {
            None => IssueAction {
                asset_desc_hash,
                notes,
                finalize: true,
            },
            Some(issue_info) => {
                let note = Note::new(
                    issue_info.recipient,
                    issue_info.value,
                    asset,
                    Rho::zero(),
                    &mut rng,
                );

                notes.push(note);

                IssueAction {
                    asset_desc_hash,
                    notes,
                    finalize: false,
                }
            }
        };

        (
            IssueBundle {
                ik,
                actions: NonEmpty::new(action),
                authorization: AwaitingNullifier,
            },
            asset,
        )
    }

    /// Add a new note to the `IssueBundle`.
    ///
    /// Rho is set to zero. The rho value will be updated later by calling the `update_rho` method.
    /// If `first_issuance` is true, we will also add a reference note for the asset defined by
    /// (`asset_desc_hash`, `ik`).
    pub fn add_recipient(
        &mut self,
        asset_desc_hash: [u8; 32],
        recipient: Address,
        value: NoteValue,
        first_issuance: bool,
        mut rng: impl RngCore,
    ) -> Result<AssetBase, Error> {
        let asset = AssetBase::derive(&self.ik, &asset_desc_hash);

        let note = Note::new(recipient, value, asset, Rho::zero(), &mut rng);

        let notes = if first_issuance {
            vec![create_reference_note(asset, &mut rng), note]
        } else {
            vec![note]
        };

        let action = self
            .actions
            .iter_mut()
            .find(|issue_action| issue_action.asset_desc_hash.eq(&asset_desc_hash));

        match action {
            Some(action) => {
                // Append to an existing IssueAction.
                if first_issuance {
                    // It cannot be first issuance because we have already some notes for this asset.
                    return Err(CannotBeFirstIssuance);
                }
                action.notes.extend(notes);
            }
            None => {
                // Insert a new IssueAction.
                self.actions.push(IssueAction {
                    asset_desc_hash,
                    notes,
                    finalize: false,
                });
            }
        };

        Ok(asset)
    }

    /// Finalizes a given `IssueAction`
    pub fn finalize_action(&mut self, asset_desc_hash: &[u8; 32]) -> Result<(), Error> {
        match self
            .actions
            .iter_mut()
            .find(|issue_action| issue_action.asset_desc_hash.eq(asset_desc_hash))
        {
            Some(issue_action) => {
                issue_action.finalize = true;
            }
            None => {
                return Err(IssueActionNotFound);
            }
        }

        Ok(())
    }

    /// Compute the correct rho value for each note in the bundle according to
    /// [ZIP-227: Issuance of Zcash Shielded Assets][zip227].
    ///
    /// [zip227]: https://zips.z.cash/zip-0227
    pub fn update_rho(self, first_nullifier: &Nullifier) -> IssueBundle<AwaitingSighash> {
        let mut bundle = self;
        bundle
            .actions
            .iter_mut()
            .enumerate()
            .for_each(|(index_action, action)| {
                action
                    .notes
                    .iter_mut()
                    .enumerate()
                    .for_each(|(index_note, note)| {
                        note.update_rho_for_issuance_note(
                            first_nullifier,
                            index_action.try_into().unwrap(),
                            index_note.try_into().unwrap(),
                        );
                    });
            });
        bundle.map_authorization(|_| AwaitingSighash)
    }
}

impl IssueBundle<AwaitingSighash> {
    /// Loads the sighash into the bundle, as preparation for signing.
    pub fn prepare(self, sighash: [u8; 32]) -> IssueBundle<Prepared> {
        IssueBundle {
            ik: self.ik,
            actions: self.actions,
            authorization: Prepared { sighash },
        }
    }
}

fn create_reference_note(asset: AssetBase, mut rng: impl RngCore) -> Note {
    Note::new(
        ReferenceKeys::recipient(),
        NoteValue::zero(),
        asset,
        Rho::zero(),
        &mut rng,
    )
}

impl IssueBundle<Prepared> {
    /// Sign the `IssueBundle`.
    /// The call makes sure that the provided `isk` matches the `ik` and the derived `asset` for each note in the bundle.
    pub fn sign(
        self,
        isk: &IssuanceAuthorizingKey<ZSASchnorr>,
    ) -> Result<IssueBundle<Signed>, Error> {
        let expected_ik = isk.into();

        // Make sure the `expected_ik` matches the `asset` for all notes.
        self.actions.iter().try_for_each(|action| {
            action.verify(&expected_ik)?;
            Ok(())
        })?;

        // Make sure the signature can be generated.
        let signature = isk
            .try_sign(&self.authorization.sighash)
            .map_err(|_| IssueBundleInvalidSignature)?;

        Ok(IssueBundle {
            ik: self.ik,
            actions: self.actions,
            authorization: Signed { signature },
        })
    }
}

/// A commitment to a bundle of actions.
///
/// This commitment is non-malleable, in the sense that a bundle's commitment will only
/// change if the effects of the bundle are altered.
#[derive(Debug)]
pub struct IssueBundleCommitment(pub Blake2bHash);

impl From<IssueBundleCommitment> for [u8; 32] {
    /// Serializes issue bundle commitment as byte array
    fn from(commitment: IssueBundleCommitment) -> Self {
        // The commitment uses BLAKE2b-256.
        commitment.0.as_bytes().try_into().unwrap()
    }
}

/// A commitment to the authorizing data within a bundle of actions.
#[derive(Debug)]
pub struct IssueBundleAuthorizingCommitment(pub Blake2bHash);

impl IssueBundle<Signed> {
    /// Computes a commitment to the authorizing data contained in this bundle.
    ///
    /// This together with `IssueBundle::commitment` bind the entire bundle.
    pub fn authorizing_commitment(&self) -> IssueBundleAuthorizingCommitment {
        IssueBundleAuthorizingCommitment(hash_issue_bundle_auth_data(self))
    }
}

/// Validates an [`IssueBundle`] by performing the following checks:
///
/// - **IssueBundle Auth signature verification**:
///   - Ensures the signature on the provided `sighash` matches the bundle's authorization.
/// - **Static IssueAction verification**:
///   - Runs checks using the `IssueAction::verify` method.
/// - **Node global state related verification**:
///   - Ensures the total supply value does not overflow when adding the new amount to the existing supply.
///   - Verifies that the `AssetBase` has not already been finalized.
///   - Requires a reference note for the *first issuance* of an asset; subsequent issuance may omit it.
/// - **Rho computation**:
///   - Ensures that the `rho` value of each issuance note is correctly computed from the given
///     `first_nullifier`.
///
/// # Arguments
///
/// * `bundle`: A reference to the [`IssueBundle`] to be validated.
/// * `sighash`: A 32-byte array representing the `sighash` used to verify the bundle's signature.
/// * `get_global_asset_state`: A closure that takes a reference to an [`AssetBase`] and returns an
///   [`Option<AssetRecord>`], representing the current state of the asset from a global store
///   of previously issued assets.
/// * `first_nullifier`: A reference to a [`Nullifier`] that is used to compute the `rho` value of
///   each issuance note.
///
/// # Returns
///
/// A `Result` containing a [`BTreeMap<AssetBase, AssetRecord>`] upon success, where each key-value
/// pair represents the new or updated state of an asset. The key is an [`AssetBase`], and the value
/// is the corresponding updated [`AssetRecord`].
///
/// # Errors
///
/// * `IssueBundleInvalidSignature`: Signature verification for the provided `sighash` fails.
/// * `ValueOverflow`: adding the new amount to the existing total supply causes an overflow.
/// * `IssueActionPreviouslyFinalizedAssetBase`: An action is attempted on an asset that has
///   already been finalized.
/// * `MissingReferenceNoteOnFirstIssuance`: No reference note is provided for the first
///   issuance of a new asset.
/// * `IncorrectRhoDerivation`: If the `rho` value of any issuance note is not correctly derived
///   from the `first_nullifier`.
/// * **Other Errors**: Any additional errors returned by the `IssueAction::verify` method are
///   propagated
pub fn verify_issue_bundle(
    bundle: &IssueBundle<Signed>,
    sighash: [u8; 32],
    get_global_records: impl Fn(&AssetBase) -> Option<AssetRecord>,
    first_nullifier: &Nullifier,
) -> Result<BTreeMap<AssetBase, AssetRecord>, Error> {
    bundle
        .ik()
        .verify(&sighash, bundle.authorization().signature())
        .map_err(|_| IssueBundleInvalidSignature)?;

    bundle.actions().iter().enumerate().try_fold(
        BTreeMap::new(),
        |mut new_records, (index_action, action)| {
            // Check rho derivation for each note.
            for (index_note, note) in action.notes.iter().enumerate() {
                let expected_rho =
                    rho_for_issuance_note(first_nullifier, index_action as u32, index_note as u32);
                if note.rho() != expected_rho {
                    return Err(IncorrectRhoDerivation);
                }
            }

            let (asset, amount) = action.verify(bundle.ik())?;

            let is_finalized = action.is_finalized();
            let ref_note = action.get_reference_note();

            let new_asset_record = match new_records
                .get(&asset)
                .cloned()
                .or_else(|| get_global_records(&asset))
            {
                // The first issuance of the asset
                None => AssetRecord::new(
                    amount,
                    is_finalized,
                    *ref_note.ok_or(MissingReferenceNoteOnFirstIssuance)?,
                ),

                // Subsequent issuance of the asset
                Some(current_record) => {
                    let amount = (current_record.amount + amount).ok_or(ValueOverflow)?;

                    if current_record.is_finalized {
                        return Err(IssueActionPreviouslyFinalizedAssetBase);
                    }

                    AssetRecord::new(amount, is_finalized, current_record.reference_note)
                }
            };

            new_records.insert(asset, new_asset_record);

            Ok(new_records)
        },
    )
}

/// Errors produced during the issuance process
#[derive(Debug, PartialEq, Eq)]
pub enum Error {
    /// The requested IssueAction not exists in the bundle.
    IssueActionNotFound,
    /// The provided `isk` and the derived `ik` does not match at least one note type.
    IssueBundleIkMismatchAssetBase,
    /// The `IssueAction` is not finalized but contains no notes.
    IssueActionWithoutNoteNotFinalized,
    /// The `AssetBase` is the Pallas identity point, which is invalid.
    AssetBaseCannotBeIdentityPoint,
    /// It cannot be first issuance because we have already some notes for this asset.
    CannotBeFirstIssuance,

    /// Signing errors:
    /// Invalid issuance authorizing key.
    InvalidIssuanceAuthorizingKey,

    /// Verification errors:
    /// Invalid issuance validating key.
    InvalidIssuanceValidatingKey,
    /// Invalid signature.
    IssueBundleInvalidSignature,
    /// The provided `AssetBase` has been previously finalized.
    IssueActionPreviouslyFinalizedAssetBase,
    /// The rho value of an issuance note is not correctly derived from the first nullifier.
    IncorrectRhoDerivation,

    /// Overflow error occurred while calculating the value of the asset
    ValueOverflow,

    /// No reference note is provided for the first issuance of a new asset.
    MissingReferenceNoteOnFirstIssuance,
}

impl fmt::Display for Error {
    fn fmt(&self, f: &mut fmt::Formatter<'_>) -> fmt::Result {
        match self {
            IssueActionNotFound => {
                write!(f, "the requested IssueAction not exists in the bundle.")
            }
            IssueBundleIkMismatchAssetBase => {
                write!(
                    f,
                    "the provided `isk` and the derived `ik` do not match at least one note type"
                )
            }
            IssueActionWithoutNoteNotFinalized => {
                write!(
                    f,
                    "this `IssueAction` contains no notes but is not finalized"
                )
            }
            AssetBaseCannotBeIdentityPoint => {
                write!(
                    f,
                    "the AssetBase is the identity point of the Pallas curve, which is invalid."
                )
            }
            CannotBeFirstIssuance => {
                write!(
                    f,
                    "it cannot be first issuance because we have already some notes for this asset."
                )
            }
            InvalidIssuanceAuthorizingKey => {
                write!(f, "invalid issuance authorizing key")
            }
            InvalidIssuanceValidatingKey => {
                write!(f, "invalid issuance validating key")
            }
            IssueBundleInvalidSignature => {
                write!(f, "invalid signature")
            }
            IssueActionPreviouslyFinalizedAssetBase => {
                write!(f, "the provided `AssetBase` has been previously finalized")
            }
            IncorrectRhoDerivation => {
                write!(f, "incorrect rho value")
            }
            ValueOverflow => {
                write!(
                    f,
                    "overflow error occurred while calculating the value of the asset"
                )
            }
            MissingReferenceNoteOnFirstIssuance => {
                write!(
                    f,
                    "no reference note is provided for the first issuance of a new asset."
                )
            }
        }
    }
}

#[cfg(test)]
mod tests {
    use crate::{
        asset_record::AssetRecord,
        builder::{Builder, BundleType},
        circuit::ProvingKey,
        issuance::Error::{
            IncorrectRhoDerivation, IssueActionNotFound, IssueActionPreviouslyFinalizedAssetBase,
            IssueBundleIkMismatchAssetBase, IssueBundleInvalidSignature,
        },
        issuance::{
            compute_asset_desc_hash, is_reference_note, verify_issue_bundle, IssueAction,
            IssueBundle, IssueInfo, Signed,
        },
        issuance_auth::{IssuanceAuthorizingKey, IssuanceValidatingKey, ZSASchnorr},
        keys::{FullViewingKey, Scope, SpendAuthorizingKey, SpendingKey},
        note::{rho_for_issuance_note, AssetBase, ExtractedNoteCommitment, Nullifier, Rho},
        orchard_flavor::OrchardZSA,
        tree::{MerkleHashOrchard, MerklePath},
        value::NoteValue,
        Address, Anchor, Bundle, Note,
    };
    use alloc::collections::BTreeMap;
    use alloc::string::{String, ToString};
    use alloc::vec::Vec;
    use group::{Group, GroupEncoding};
    use incrementalmerkletree::{Marking, Retention};
    use nonempty::NonEmpty;
    use pasta_curves::pallas::{Point, Scalar};
    use rand::rngs::OsRng;
    use rand::RngCore;
    use shardtree::store::memory::MemoryShardStore;
    use shardtree::ShardTree;

    /// Validation for reference note
    ///
    /// The following checks are performed:
    /// - the note value of the reference note is equal to 0
    /// - the recipient of the reference note is equal to the reference recipient
    /// - the asset of the reference note is equal to the provided asset
    fn verify_reference_note(note: &Note, asset: AssetBase) {
        assert!(is_reference_note(note));
        assert_eq!(note.asset(), asset);
    }

    #[derive(Clone)]
    struct TestParams {
        rng: OsRng,
        isk: IssuanceAuthorizingKey<ZSASchnorr>,
        ik: IssuanceValidatingKey<ZSASchnorr>,
        recipient: Address,
        sighash: [u8; 32],
        first_nullifier: Nullifier,
    }

    fn setup_params() -> TestParams {
        let mut rng = OsRng;

        let isk = IssuanceAuthorizingKey::<ZSASchnorr>::random(&mut rng);
        let ik = (&isk).into();

        let fvk = FullViewingKey::from(&SpendingKey::random(&mut rng));
        let recipient = fvk.address_at(0u32, Scope::External);

        let mut sighash = [0u8; 32];
        rng.fill_bytes(&mut sighash);

        let first_nullifier = Nullifier::dummy(&mut rng);

        TestParams {
            rng,
            isk,
            ik,
            recipient,
            sighash,
            first_nullifier,
        }
    }

    /// Sets up test parameters for action verification tests.
    ///
    /// This function generates two notes with the specified values and asset descriptions,
    /// and returns the issuance validating key, the asset base, and the issue action.
    fn action_verify_test_params(
        note1_value: u64,
        note2_value: u64,
        note1_asset_desc: &[u8],
        note2_asset_desc: Option<&[u8]>, // if None, both notes use the same asset
        finalize: bool,
    ) -> (IssuanceValidatingKey<ZSASchnorr>, AssetBase, IssueAction) {
        let TestParams {
            mut rng,
            ik,
            recipient,
            ..
        } = setup_params();

        let note1_asset_desc_hash =
            compute_asset_desc_hash(&NonEmpty::from_slice(note1_asset_desc).unwrap());
        let asset = AssetBase::derive(&ik, &note1_asset_desc_hash);
        let note2_asset = note2_asset_desc.map_or(asset, |desc| {
            AssetBase::derive(
                &ik,
                &compute_asset_desc_hash(&NonEmpty::from_slice(desc).unwrap()),
            )
        });

        let note1 = Note::new(
            recipient,
            NoteValue::from_raw(note1_value),
            asset,
            Rho::zero(),
            &mut rng,
        );

        let note2 = Note::new(
            recipient,
            NoteValue::from_raw(note2_value),
            note2_asset,
            Rho::zero(),
            &mut rng,
        );

        (
            ik,
            asset,
            IssueAction::from_parts(note1_asset_desc_hash, vec![note1, note2], finalize),
        )
    }

    /// This function computes the identity point on the Pallas curve and returns an Asset Base with that value.
    fn identity_point() -> AssetBase {
        let identity_point = (Point::generator() * -Scalar::one()) + Point::generator();
        AssetBase::from_bytes(&identity_point.to_bytes()).unwrap()
    }

    #[test]
    fn action_verify_valid() {
        let (ik, test_asset, action) = action_verify_test_params(10, 20, b"Asset 1", None, false);

        let result = action.verify(&ik);

        assert!(result.is_ok());

        let (asset, amount) = result.unwrap();

        assert_eq!(asset, test_asset);
        assert_eq!(amount, NoteValue::from_raw(30));
        assert!(!action.is_finalized());
    }

    #[test]
    fn action_verify_finalized() {
        let (ik, test_asset, action) = action_verify_test_params(10, 20, b"Asset 1", None, true);

        let result = action.verify(&ik);

        assert!(result.is_ok());

        let (asset, amount) = result.unwrap();

        assert_eq!(asset, test_asset);
        assert_eq!(amount, NoteValue::from_raw(30));
        assert!(action.is_finalized());
    }

    #[test]
    fn action_verify_incorrect_asset_base() {
        let (ik, _, action) =
            action_verify_test_params(10, 20, b"Asset 1", Some(b"Asset 2"), false);

        assert_eq!(action.verify(&ik), Err(IssueBundleIkMismatchAssetBase));
    }

    #[test]
    fn action_verify_ik_mismatch_asset_base() {
        let (_, _, action) = action_verify_test_params(10, 20, b"Asset 1", None, false);
        let TestParams { ik, .. } = setup_params();

        assert_eq!(action.verify(&ik), Err(IssueBundleIkMismatchAssetBase));
    }

    #[test]
    fn issue_bundle_basic() {
        let TestParams {
            rng,
            ik,
            recipient,
            first_nullifier,
            ..
        } = setup_params();

        let asset_desc_hash_1 = compute_asset_desc_hash(&NonEmpty::from_slice(b"Halo").unwrap());
        let asset_desc_hash_2 = compute_asset_desc_hash(&NonEmpty::from_slice(b"Halo2").unwrap());

        let (mut bundle, asset) = IssueBundle::new(
            ik.clone(),
            asset_desc_hash_1,
            Some(IssueInfo {
                recipient,
                value: NoteValue::from_raw(5),
            }),
            true,
            rng,
        );

        let another_asset = bundle
            .add_recipient(
                asset_desc_hash_1,
                recipient,
                NoteValue::from_raw(10),
                false,
                rng,
            )
            .unwrap();
        assert_eq!(asset, another_asset);

        let third_asset = bundle
            .add_recipient(
                asset_desc_hash_2,
                recipient,
                NoteValue::from_raw(15),
                true,
                rng,
            )
            .unwrap();
        assert_ne!(asset, third_asset);

        bundle.actions().iter().for_each(|action| {
            action
                .notes()
                .iter()
                .for_each(|note| assert_eq!(note.rho(), Rho::zero()))
        });
        let awaiting_sighash_bundle = bundle.update_rho(&first_nullifier);
        awaiting_sighash_bundle.actions().iter().for_each(|action| {
            action
                .notes()
                .iter()
                .for_each(|note| assert_ne!(note.rho(), Rho::zero()))
        });

        let actions = awaiting_sighash_bundle.actions();
        assert_eq!(actions.len(), 2);

        let action = awaiting_sighash_bundle.get_action_by_asset(&asset).unwrap();
        assert_eq!(action.notes.len(), 3);
        let reference_note = action.notes.first().unwrap();
        verify_reference_note(reference_note, asset);
        let first_note = action.notes.get(1).unwrap();
        assert_eq!(first_note.value().inner(), 5);
        assert_eq!(first_note.asset(), asset);
        assert_eq!(first_note.recipient(), recipient);

        let second_note = action.notes.get(2).unwrap();
        assert_eq!(second_note.value().inner(), 10);
        assert_eq!(second_note.asset(), asset);
        assert_eq!(second_note.recipient(), recipient);

        let action2 = awaiting_sighash_bundle
            .get_action_by_desc_hash(&asset_desc_hash_2)
            .unwrap();
        assert_eq!(action2.notes.len(), 2);
        let reference_note = action2.notes.first().unwrap();
        verify_reference_note(reference_note, AssetBase::derive(&ik, &asset_desc_hash_2));
        let first_note = action2.notes().get(1).unwrap();
        assert_eq!(first_note.value().inner(), 15);
        assert_eq!(first_note.asset(), third_asset);

        verify_reference_note(action.get_reference_note().unwrap(), asset);
        verify_reference_note(action2.get_reference_note().unwrap(), third_asset);
    }

    #[test]
    fn issue_bundle_finalize_asset() {
        let TestParams {
            rng, ik, recipient, ..
        } = setup_params();

        let nft_asset_desc_hash = compute_asset_desc_hash(&NonEmpty::from_slice(b"NFT").unwrap());
        let another_nft_asset_desc_hash =
            compute_asset_desc_hash(&NonEmpty::from_slice(b"Another NFT").unwrap());

        let (mut bundle, _) = IssueBundle::new(
            ik,
            nft_asset_desc_hash,
            Some(IssueInfo {
                recipient,
                value: NoteValue::from_raw(u64::MIN),
            }),
            true,
            rng,
        );

        bundle
            .finalize_action(&nft_asset_desc_hash)
            .expect("Should finalize properly");

        assert_eq!(
            bundle
                .finalize_action(&another_nft_asset_desc_hash)
                .unwrap_err(),
            IssueActionNotFound
        );
    }

    #[test]
    fn issue_bundle_prepare() {
        let TestParams {
            rng,
            ik,
            recipient,
            sighash,
            first_nullifier,
            ..
        } = setup_params();

        let asset_desc_hash = compute_asset_desc_hash(&NonEmpty::from_slice(b"Frost").unwrap());

        let (bundle, _) = IssueBundle::new(
            ik,
            asset_desc_hash,
            Some(IssueInfo {
                recipient,
                value: NoteValue::from_raw(5),
            }),
            true,
            rng,
        );

        let prepared = bundle.update_rho(&first_nullifier).prepare(sighash);
        assert_eq!(prepared.authorization().sighash, sighash);
    }

    #[test]
    fn issue_bundle_sign() {
        let TestParams {
            rng,
            isk,
            ik,
            recipient,
            sighash,
            first_nullifier,
        } = setup_params();

        let asset_desc_hash = compute_asset_desc_hash(&NonEmpty::from_slice(b"Sign").unwrap());

        let (bundle, _) = IssueBundle::new(
            ik.clone(),
            asset_desc_hash,
            Some(IssueInfo {
                recipient,
                value: NoteValue::from_raw(5),
            }),
            true,
            rng,
        );

        let signed = bundle
            .update_rho(&first_nullifier)
            .prepare(sighash)
            .sign(&isk)
            .unwrap();

        ik.verify(&sighash, &signed.authorization.signature)
            .expect("signature should be valid");
    }

    #[test]
    fn issue_bundle_invalid_isk_for_signature() {
        let TestParams {
            mut rng,
            ik,
            recipient,
            first_nullifier,
            ..
        } = setup_params();

        let asset_desc_hash =
            compute_asset_desc_hash(&NonEmpty::from_slice(b"IssueBundle").unwrap());

        let (bundle, _) = IssueBundle::new(
            ik,
            asset_desc_hash,
            Some(IssueInfo {
                recipient,
                value: NoteValue::from_raw(5),
            }),
            true,
            rng,
        );

        let wrong_isk = IssuanceAuthorizingKey::<ZSASchnorr>::random(&mut rng);

        let err = bundle
            .update_rho(&first_nullifier)
            .prepare([0; 32])
            .sign(&wrong_isk)
            .expect_err("should not be able to sign");

        assert_eq!(err, IssueBundleIkMismatchAssetBase);
    }

    #[test]
    fn issue_bundle_incorrect_asset_for_signature() {
        let TestParams {
            mut rng,
            isk,
            ik,
            recipient,
            first_nullifier,
            ..
        } = setup_params();

        // Create a bundle with "normal" note
        let (mut bundle, _) = IssueBundle::new(
            ik,
            compute_asset_desc_hash(&NonEmpty::from_slice(b"IssueBundle").unwrap()),
            Some(IssueInfo {
                recipient,
                value: NoteValue::from_raw(5),
            }),
            true,
            rng,
        );

        // Add "bad" note
        let note = Note::new(
            recipient,
            NoteValue::from_raw(5),
            AssetBase::derive(
                bundle.ik(),
                &compute_asset_desc_hash(&NonEmpty::from_slice(b"zsa_asset").unwrap()),
            ),
            Rho::zero(),
            &mut rng,
        );
        bundle.actions.first_mut().notes.push(note);

        let err = bundle
            .update_rho(&first_nullifier)
            .prepare([0; 32])
            .sign(&isk)
            .expect_err("should not be able to sign");

        assert_eq!(err, IssueBundleIkMismatchAssetBase);
    }

    #[test]
    fn issue_bundle_verify() {
        let TestParams {
            rng,
            isk,
            ik,
            recipient,
            sighash,
            first_nullifier,
        } = setup_params();

        let asset_desc_hash = compute_asset_desc_hash(&NonEmpty::from_slice(b"Verify").unwrap());

        let (bundle, _) = IssueBundle::new(
            ik.clone(),
            asset_desc_hash,
            Some(IssueInfo {
                recipient,
                value: NoteValue::from_raw(5),
            }),
            true,
            rng,
        );

        let signed = bundle
            .update_rho(&first_nullifier)
            .prepare(sighash)
            .sign(&isk)
            .unwrap();

        let issued_assets =
            verify_issue_bundle(&signed, sighash, |_| None, &first_nullifier).unwrap();

        let first_note = *signed.actions().first().notes().first().unwrap();
        assert_eq!(
            issued_assets,
            BTreeMap::from([(
                AssetBase::derive(&ik, &asset_desc_hash),
                AssetRecord::new(NoteValue::from_raw(5), false, first_note)
            )])
        );
    }

    #[test]
    fn issue_bundle_verify_with_finalize() {
        let TestParams {
            rng,
            isk,
            ik,
            recipient,
            sighash,
            first_nullifier,
        } = setup_params();

        let asset_desc_hash =
            compute_asset_desc_hash(&NonEmpty::from_slice(b"Verify with finalize").unwrap());

        let (mut bundle, _) = IssueBundle::new(
            ik.clone(),
            asset_desc_hash,
            Some(IssueInfo {
                recipient,
                value: NoteValue::from_raw(7),
            }),
            true,
            rng,
        );

        bundle.finalize_action(&asset_desc_hash).unwrap();

        let signed = bundle
            .update_rho(&first_nullifier)
            .prepare(sighash)
            .sign(&isk)
            .unwrap();

        let issued_assets =
            verify_issue_bundle(&signed, sighash, |_| None, &first_nullifier).unwrap();

        let first_note = *signed.actions().first().notes().first().unwrap();
        assert_eq!(
            issued_assets,
            BTreeMap::from([(
                AssetBase::derive(&ik, &asset_desc_hash),
                AssetRecord::new(NoteValue::from_raw(7), true, first_note)
            )])
        );
    }

    #[test]
    fn issue_bundle_verify_with_issued_assets() {
        let TestParams {
            rng,
            isk,
            ik,
            recipient,
            sighash,
            first_nullifier,
        } = setup_params();

        let asset1_desc_hash =
            compute_asset_desc_hash(&NonEmpty::from_slice(b"Verify with issued assets 1").unwrap());
        let asset2_desc_hash =
            compute_asset_desc_hash(&NonEmpty::from_slice(b"Verify with issued assets 2").unwrap());
        let asset3_desc_hash =
            compute_asset_desc_hash(&NonEmpty::from_slice(b"Verify with issued assets 3").unwrap());

        let asset1_base = AssetBase::derive(&ik, &asset1_desc_hash);
        let asset2_base = AssetBase::derive(&ik, &asset2_desc_hash);
        let asset3_base = AssetBase::derive(&ik, &asset3_desc_hash);

        let (mut bundle, _) = IssueBundle::new(
            ik,
            asset1_desc_hash,
            Some(IssueInfo {
                recipient,
                value: NoteValue::from_raw(7),
            }),
            true,
            rng,
        );

        bundle
            .add_recipient(
                asset1_desc_hash,
                recipient,
                NoteValue::from_raw(8),
                false,
                rng,
            )
            .unwrap();

        bundle.finalize_action(&asset1_desc_hash).unwrap();

        bundle
            .add_recipient(
                asset2_desc_hash,
                recipient,
                NoteValue::from_raw(10),
                true,
                rng,
            )
            .unwrap();

        bundle.finalize_action(&asset2_desc_hash).unwrap();

        bundle
            .add_recipient(
                asset3_desc_hash,
                recipient,
                NoteValue::from_raw(5),
                true,
                rng,
            )
            .unwrap();

        let signed = bundle
            .update_rho(&first_nullifier)
            .prepare(sighash)
            .sign(&isk)
            .unwrap();

        let issued_assets =
            verify_issue_bundle(&signed, sighash, |_| None, &first_nullifier).unwrap();

        assert_eq!(issued_assets.keys().len(), 3);

        let reference_note1 = signed.actions()[0].notes()[0];
        let reference_note2 = signed.actions()[1].notes()[0];
        let reference_note3 = signed.actions()[2].notes()[0];

        assert_eq!(
            issued_assets.get(&asset1_base),
            Some(&AssetRecord::new(
                NoteValue::from_raw(15),
                true,
                reference_note1
            ))
        );
        assert_eq!(
            issued_assets.get(&asset2_base),
            Some(&AssetRecord::new(
                NoteValue::from_raw(10),
                true,
                reference_note2
            ))
        );
        assert_eq!(
            issued_assets.get(&asset3_base),
            Some(&AssetRecord::new(
                NoteValue::from_raw(5),
                false,
                reference_note3
            ))
        );
    }

    #[test]
    fn issue_bundle_verify_fail_incorrect_rho_derivation() {
        let TestParams {
            mut rng,
            isk,
            ik,
            recipient,
            sighash,
            first_nullifier,
        } = setup_params();

        let asset_desc_hash =
            compute_asset_desc_hash(&NonEmpty::from_slice(b"asset desc").unwrap());

        let (bundle, _) = IssueBundle::new(
            ik.clone(),
            asset_desc_hash,
            Some(IssueInfo {
                recipient,
                value: NoteValue::from_raw(5),
            }),
            true,
            rng,
        );

        let signed = bundle
            .update_rho(&first_nullifier)
            .prepare(sighash)
            .sign(&isk)
            .unwrap();

        // Verify that `verify_issue_bundle` returns an error if `first_nullifier` is incorrect.
        assert_eq!(
            verify_issue_bundle(&signed, sighash, |_| None, &Nullifier::dummy(&mut rng)),
            Err(IncorrectRhoDerivation)
        );
    }

    #[test]
    fn issue_bundle_verify_fail_previously_finalized() {
        let TestParams {
            mut rng,
            isk,
            ik,
            recipient,
            sighash,
            first_nullifier,
        } = setup_params();

        let asset_desc_hash =
            compute_asset_desc_hash(&NonEmpty::from_slice(b"already final").unwrap());

        let (bundle, _) = IssueBundle::new(
            ik.clone(),
            asset_desc_hash,
            Some(IssueInfo {
                recipient,
                value: NoteValue::from_raw(5),
            }),
            true,
            rng,
        );

        let signed = bundle
            .update_rho(&first_nullifier)
            .prepare(sighash)
            .sign(&isk)
            .unwrap();

        let final_type = AssetBase::derive(&ik, &asset_desc_hash);

        let issued_assets = [(
            final_type,
            AssetRecord::new(
                NoteValue::from_raw(20),
                true,
                Note::new(
                    recipient,
                    NoteValue::from_raw(10),
                    final_type,
                    Rho::zero(),
                    &mut rng,
                ),
            ),
        )]
        .into_iter()
        .collect::<BTreeMap<_, _>>();

        assert_eq!(
            verify_issue_bundle(
                &signed,
                sighash,
                |asset| issued_assets.get(asset).copied(),
                &first_nullifier
            )
            .unwrap_err(),
            IssueActionPreviouslyFinalizedAssetBase
        );
    }

    #[test]
    fn issue_bundle_verify_fail_bad_signature() {
        // we want to inject "bad" signatures for test purposes.
        impl IssueBundle<Signed> {
            pub fn set_authorization(&mut self, authorization: Signed) {
                self.authorization = authorization;
            }
        }

        let TestParams {
            mut rng,
            isk,
            ik,
            recipient,
            sighash,
            first_nullifier,
        } = setup_params();

        let (bundle, _) = IssueBundle::new(
            ik,
            crate::issuance::compute_asset_desc_hash(&NonEmpty::from_slice(b"bad sig").unwrap()),
            Some(IssueInfo {
                recipient,
                value: NoteValue::from_raw(5),
            }),
            true,
            rng,
        );

        let wrong_isk = IssuanceAuthorizingKey::<ZSASchnorr>::random(&mut rng);

        let mut signed = bundle
            .update_rho(&first_nullifier)
            .prepare(sighash)
            .sign(&isk)
            .unwrap();

        signed.set_authorization(Signed {
            signature: wrong_isk.try_sign(&sighash).unwrap(),
        });

        assert_eq!(
            verify_issue_bundle(&signed, sighash, |_| None, &first_nullifier).unwrap_err(),
            IssueBundleInvalidSignature
        );
    }

    #[test]
    fn issue_bundle_verify_fail_wrong_sighash() {
        let TestParams {
            rng,
            isk,
            ik,
            recipient,
            sighash: random_sighash,
            first_nullifier,
        } = setup_params();

        let (bundle, _) = IssueBundle::new(
            ik,
            compute_asset_desc_hash(&NonEmpty::from_slice(b"Asset description").unwrap()),
            Some(IssueInfo {
                recipient,
                value: NoteValue::from_raw(5),
            }),
            true,
            rng,
        );

        let sighash: [u8; 32] = bundle.commitment().into();
        let signed = bundle
            .update_rho(&first_nullifier)
            .prepare(sighash)
            .sign(&isk)
            .unwrap();

        assert_eq!(
            verify_issue_bundle(&signed, random_sighash, |_| None, &first_nullifier).unwrap_err(),
            IssueBundleInvalidSignature
        );
    }

    #[test]
    fn issue_bundle_verify_fail_incorrect_asset_description() {
        let TestParams {
            mut rng,
            isk,
            ik,
            recipient,
            sighash,
            first_nullifier,
        } = setup_params();

        let (bundle, _) = IssueBundle::new(
            ik,
            compute_asset_desc_hash(&NonEmpty::from_slice(b"Asset description").unwrap()),
            Some(IssueInfo {
                recipient,
                value: NoteValue::from_raw(5),
            }),
            true,
            rng,
        );

        let mut signed = bundle
            .update_rho(&first_nullifier)
            .prepare(sighash)
            .sign(&isk)
            .unwrap();

        // Add "bad" note
        let note = Note::new(
            recipient,
            NoteValue::from_raw(5),
            AssetBase::derive(
                signed.ik(),
                &compute_asset_desc_hash(&NonEmpty::from_slice(b"zsa_asset").unwrap()),
            ),
            rho_for_issuance_note(&first_nullifier, 0, 2),
            &mut rng,
        );

        signed.actions.first_mut().notes.push(note);

        assert_eq!(
            verify_issue_bundle(&signed, sighash, |_| None, &first_nullifier).unwrap_err(),
            IssueBundleIkMismatchAssetBase
        );
    }

    #[test]
    fn issue_bundle_verify_fail_incorrect_ik() {
        let asset_desc_hash = compute_asset_desc_hash(&NonEmpty::from_slice(b"Asset").unwrap());

        let TestParams {
            mut rng,
            isk,
            ik,
            recipient,
            sighash,
            first_nullifier,
        } = setup_params();

        let (bundle, _) = IssueBundle::new(
            ik,
            asset_desc_hash,
            Some(IssueInfo {
                recipient,
                value: NoteValue::from_raw(5),
            }),
            true,
            rng,
        );

        let mut signed = bundle
            .update_rho(&first_nullifier)
            .prepare(sighash)
            .sign(&isk)
            .unwrap();

        let incorrect_isk = IssuanceAuthorizingKey::<ZSASchnorr>::random(&mut rng);
        let incorrect_ik = (&incorrect_isk).into();

        // Add "bad" note
        let note = Note::new(
            recipient,
            NoteValue::from_raw(55),
            AssetBase::derive(&incorrect_ik, &asset_desc_hash),
            rho_for_issuance_note(&first_nullifier, 0, 0),
            &mut rng,
        );

        signed.actions.first_mut().notes = vec![note];

        assert_eq!(
            verify_issue_bundle(&signed, sighash, |_| None, &first_nullifier).unwrap_err(),
            IssueBundleIkMismatchAssetBase
        );
    }

    #[test]
    fn finalize_flag_serialization() {
        let mut rng = OsRng;
        let (_, _, note) = Note::dummy(&mut rng, None, AssetBase::native());

        let asset_desc_hash =
            compute_asset_desc_hash(&NonEmpty::from_slice(b"Asset description").unwrap());

        let action = IssueAction::new_with_flags(asset_desc_hash, vec![note], 0u8).unwrap();
        assert_eq!(action.flags(), 0b0000_0000);

        let action = IssueAction::new_with_flags(asset_desc_hash, vec![note], 1u8).unwrap();
        assert_eq!(action.flags(), 0b0000_0001);

        let action = IssueAction::new_with_flags(asset_desc_hash, vec![note], 2u8);
        assert!(action.is_none());
    }

    #[test]
    fn test_get_action_by_desc_hash() {
        let TestParams {
            rng, ik, recipient, ..
        } = setup_params();

        // UTF heavy test string
        let asset_desc_1 = "ΩΣ𐐷कあ한🐍★→".to_string().as_bytes().to_vec();

        let asset_desc_hash_1 =
            compute_asset_desc_hash(&NonEmpty::from_slice(&asset_desc_1).unwrap());

        let (bundle, asset_base_1) = IssueBundle::new(
            ik,
            asset_desc_hash_1,
            Some(IssueInfo {
                recipient,
                value: NoteValue::from_raw(5),
            }),
            true,
            rng,
        );

        // Checks for the case of UTF-8 encoded asset description.
        let action = bundle.get_action_by_asset(&asset_base_1).unwrap();
        assert_eq!(action.asset_desc_hash(), &asset_desc_hash_1);
        let reference_note = action.notes.first().unwrap();
        verify_reference_note(reference_note, asset_base_1);
        assert_eq!(action.notes.get(1).unwrap().value().inner(), 5);
        assert_eq!(
            bundle.get_action_by_desc_hash(&asset_desc_hash_1).unwrap(),
            action
        );
    }

    #[test]
    #[should_panic(expected = "asset_desc is not a well-formed Unicode string")]
    fn not_well_formed_utf8() {
        // Not well-formed as per Unicode 15.0 specification, Section 3.9, D92
        let asset_desc: Vec<u8> = vec![0xc0, 0xaf];

        // Confirm not valid UTF-8
        assert!(String::from_utf8(asset_desc.clone()).is_err());

        // Should panic
        compute_asset_desc_hash(&NonEmpty::from_slice(&asset_desc).unwrap());
    }

    #[test]
    fn verify_rho_computation_for_issuance_notes() {
        // Setup keys
        let pk = ProvingKey::build::<OrchardZSA>();
        let sk = SpendingKey::from_bytes([1; 32]).unwrap();
        let fvk = FullViewingKey::from(&sk);
        let recipient = fvk.address_at(0u32, Scope::External);
        let isk = IssuanceAuthorizingKey::<ZSASchnorr>::from_bytes(&[2; 32]).unwrap();
        let ik = IssuanceValidatingKey::from(&isk);

        // Setup note and merkle tree
        let mut rng = OsRng;
        let asset1 = AssetBase::derive(
            &ik,
            &compute_asset_desc_hash(&NonEmpty::from_slice(b"zsa_asset1").unwrap()),
        );
        let note1 = Note::new(
            recipient,
            NoteValue::from_raw(10),
            asset1,
            Rho::from_nf_old(Nullifier::dummy(&mut rng)),
            &mut rng,
        );
        // Build the merkle tree with only note1
        let (merkle_path, anchor): (MerklePath, Anchor) = {
            let cmx: ExtractedNoteCommitment = note1.commitment().into();
            let leaf = MerkleHashOrchard::from_cmx(&cmx);
            let mut tree: ShardTree<MemoryShardStore<MerkleHashOrchard, u32>, 32, 16> =
                ShardTree::new(MemoryShardStore::empty(), 100);
            tree.append(
                leaf,
                Retention::Checkpoint {
                    id: 0,
                    marking: Marking::Marked,
                },
            )
            .unwrap();
            let root = tree.root_at_checkpoint_id(&0).unwrap().unwrap();
            let position = tree.max_leaf_position(None).unwrap().unwrap();
            let merkle_path = tree
                .witness_at_checkpoint_id(position, &0)
                .unwrap()
                .unwrap();
            assert_eq!(root, merkle_path.root(MerkleHashOrchard::from_cmx(&cmx)));

            (merkle_path.into(), root.into())
        };

        // Create a transfer bundle
        let mut builder = Builder::new(BundleType::DEFAULT_ZSA, anchor);
        builder.add_spend(fvk, note1, merkle_path).unwrap();
        builder
            .add_output(None, recipient, NoteValue::from_raw(5), asset1, [0u8; 512])
            .unwrap();
        builder
            .add_output(None, recipient, NoteValue::from_raw(5), asset1, [0u8; 512])
            .unwrap();
        let unauthorized = builder.build(&mut rng).unwrap().0;
        let sighash = unauthorized.commitment().into();
        let proven = unauthorized.create_proof(&pk, &mut rng).unwrap();
        let authorized: Bundle<_, i64, OrchardZSA> = proven
            .apply_signatures(rng, sighash, &[SpendAuthorizingKey::from(&sk)])
            .unwrap();

        // Create an issue bundle
        let asset_desc_hash_2 = compute_asset_desc_hash(&NonEmpty::from_slice(b"asset2").unwrap());
        let asset_desc_hash_3 = compute_asset_desc_hash(&NonEmpty::from_slice(b"asset3").unwrap());
        let (mut bundle, asset) = IssueBundle::new(
            ik,
            asset_desc_hash_2,
            Some(IssueInfo {
                recipient,
                value: NoteValue::from_raw(5),
            }),
            true,
            rng,
        );

        let another_asset = bundle
            .add_recipient(
                asset_desc_hash_2,
                recipient,
                NoteValue::from_raw(10),
                false,
                rng,
            )
            .unwrap();
        assert_eq!(asset, another_asset);

        let third_asset = bundle
            .add_recipient(
                asset_desc_hash_3,
                recipient,
                NoteValue::from_raw(10),
                true,
                rng,
            )
            .unwrap();
        assert_ne!(asset, third_asset);

        // Check that all rho values are zero.
        bundle.actions().iter().for_each(|action| {
            action
                .notes()
                .iter()
                .for_each(|note| assert_eq!(note.rho(), Rho::zero()))
        });

        let awaiting_sighash_bundle = bundle.update_rho(authorized.actions().first().nullifier());

        assert_eq!(awaiting_sighash_bundle.actions().len(), 2);
        assert_eq!(
            awaiting_sighash_bundle
                .actions()
                .get(0)
                .unwrap()
                .notes()
                .len(),
            3
        );
        assert_eq!(
            awaiting_sighash_bundle
                .actions()
                .get(1)
                .unwrap()
                .notes()
                .len(),
            2
        );

        // Check the rho value for each issuance note in the issue bundle
        for (index_action, action) in awaiting_sighash_bundle.actions.iter().enumerate() {
            for (index_note, note) in action.notes.iter().enumerate() {
                let expected_rho = rho_for_issuance_note(
                    authorized.actions().first().nullifier(),
                    index_action.try_into().unwrap(),
                    index_note.try_into().unwrap(),
                );
                assert_eq!(note.rho(), expected_rho);
            }
        }
    }
}

/// Generators for property testing.
#[cfg(any(test, feature = "test-dependencies"))]
#[cfg_attr(docsrs, doc(cfg(feature = "test-dependencies")))]
pub mod testing {
    use crate::{
        issuance::{
            AwaitingNullifier, IssuanceAuthorizationSignature, IssueAction, IssueBundle, Prepared,
            Signed,
        },
        issuance_auth::{testing::arb_issuance_validating_key, ZSASchnorr},
        note::asset_base::testing::zsa_asset_base,
        note::testing::arb_zsa_note,
    };
    use nonempty::NonEmpty;
    use proptest::collection::vec;
    use proptest::prelude::*;
    use proptest::prop_compose;

    prop_compose! {
        /// Generate a uniformly distributed ZSA Schnorr signature
        pub(crate) fn arb_signature()(
            sig_bytes in vec(prop::num::u8::ANY, 64)
        ) -> IssuanceAuthorizationSignature<ZSASchnorr> {
                IssuanceAuthorizationSignature::from_bytes(&sig_bytes).unwrap()
        }
    }

    prop_compose! {
        /// Generate an issue action
        pub fn arb_issue_action(asset_desc_hash: [u8; 32])
        (
            asset in zsa_asset_base(asset_desc_hash),
        )
        (
            note in arb_zsa_note(asset),
        )-> IssueAction {
            IssueAction{
                asset_desc_hash,
                notes: vec![note],
                finalize: false,
            }
        }
    }

    prop_compose! {
        /// Generate an arbitrary issue bundle with fake authorization data.
        pub fn arb_awaiting_nullifier_issue_bundle(n_actions: usize)
        (
            actions in vec(arb_issue_action([1u8; 32]), n_actions),
            ik in arb_issuance_validating_key()
        ) -> IssueBundle<AwaitingNullifier> {
            let actions = NonEmpty::from_vec(actions).unwrap();
            IssueBundle {
                ik,
                actions,
                authorization: AwaitingNullifier
            }
        }
    }

    prop_compose! {
        /// Generate an arbitrary issue bundle with fake authorization data. This bundle does not
        /// necessarily respect consensus rules
        pub fn arb_prepared_issue_bundle(n_actions: usize)
        (
            actions in vec(arb_issue_action([1u8; 32]), n_actions),
            ik in arb_issuance_validating_key(),
            fake_sighash in prop::array::uniform32(prop::num::u8::ANY)
        ) -> IssueBundle<Prepared> {
            let actions = NonEmpty::from_vec(actions).unwrap();
            IssueBundle {
                ik,
                actions,
                authorization: Prepared { sighash: fake_sighash }
            }
        }
    }

    prop_compose! {
        /// Generate an arbitrary issue bundle with fake authorization data. This bundle does not
        /// necessarily respect consensus rules
        pub fn arb_signed_issue_bundle(n_actions: usize)
        (
            actions in vec(arb_issue_action([1u8; 32]), n_actions),
            ik in arb_issuance_validating_key(),
            fake_sig in arb_signature(),
        ) -> IssueBundle<Signed> {
            let actions = NonEmpty::from_vec(actions).unwrap();
            IssueBundle {
                ik,
                actions,
                authorization: Signed { signature: fake_sig },
            }
        }
    }
}<|MERGE_RESOLUTION|>--- conflicted
+++ resolved
@@ -24,30 +24,21 @@
     asset_record::AssetRecord,
     bundle::commitments::{hash_issue_bundle_auth_data, hash_issue_bundle_txid_data},
     constants::reference_keys::ReferenceKeys,
-<<<<<<< HEAD
     issuance_auth::{
         IssuanceAuthorizationSignature, IssuanceAuthorizingKey, IssuanceValidatingKey,
     },
-    note::{AssetBase, Nullifier, Rho},
-=======
-    keys::{IssuanceAuthorizingKey, IssuanceValidatingKey},
     note::{rho_for_issuance_note, AssetBase, Nullifier, Rho},
->>>>>>> 826dc030
     value::NoteValue,
     Address, Note,
 };
 
 use crate::issuance_auth::ZSASchnorr;
 use Error::{
-<<<<<<< HEAD
-    AssetBaseCannotBeIdentityPoint, CannotBeFirstIssuance, InvalidIssuanceAuthorizingKey,
-    InvalidIssuanceValidatingKey, IssueActionNotFound, IssueActionPreviouslyFinalizedAssetBase,
-=======
     AssetBaseCannotBeIdentityPoint, CannotBeFirstIssuance, IncorrectRhoDerivation,
-    IssueActionNotFound, IssueActionPreviouslyFinalizedAssetBase,
->>>>>>> 826dc030
-    IssueActionWithoutNoteNotFinalized, IssueBundleIkMismatchAssetBase,
-    IssueBundleInvalidSignature, MissingReferenceNoteOnFirstIssuance, ValueOverflow,
+    InvalidIssuanceAuthorizingKey, InvalidIssuanceValidatingKey, IssueActionNotFound,
+    IssueActionPreviouslyFinalizedAssetBase, IssueActionWithoutNoteNotFinalized,
+    IssueBundleIkMismatchAssetBase, IssueBundleInvalidSignature,
+    MissingReferenceNoteOnFirstIssuance, ValueOverflow,
 };
 
 /// Checks if a given note is a reference note.
@@ -1946,11 +1937,10 @@
 #[cfg_attr(docsrs, doc(cfg(feature = "test-dependencies")))]
 pub mod testing {
     use crate::{
-        issuance::{
-            AwaitingNullifier, IssuanceAuthorizationSignature, IssueAction, IssueBundle, Prepared,
-            Signed,
+        issuance::{AwaitingNullifier, IssueAction, IssueBundle, Prepared, Signed},
+        issuance_auth::{
+            testing::arb_issuance_validating_key, IssuanceAuthorizationSignature, ZSASchnorr,
         },
-        issuance_auth::{testing::arb_issuance_validating_key, ZSASchnorr},
         note::asset_base::testing::zsa_asset_base,
         note::testing::arb_zsa_note,
     };
