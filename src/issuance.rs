--- conflicted
+++ resolved
@@ -750,17 +750,6 @@
 #[cfg(test)]
 mod tests {
     use super::{AssetSupply, IssueBundle, IssueInfo};
-<<<<<<< HEAD
-    use crate::issuance::Error::{
-        AssetBaseCannotBeIdentityPoint, IssueActionPreviouslyFinalizedAssetBase,
-        IssueBundleIkMismatchAssetBase, IssueBundleInvalidSignature, WrongAssetDescSize,
-    };
-    use crate::issuance::{
-        is_reference_note, verify_issue_bundle, IssueAction, Signed, Unauthorized,
-    };
-    use crate::keys::{
-        FullViewingKey, IssuanceAuthorizingKey, IssuanceValidatingKey, Scope, SpendingKey,
-=======
     use crate::{
         builder::{Builder, BundleType},
         circuit::ProvingKey,
@@ -781,7 +770,6 @@
         tree::{MerkleHashOrchard, MerklePath},
         value::NoteValue,
         Address, Bundle, Note,
->>>>>>> 40e7e105
     };
     use bridgetree::BridgeTree;
     use group::{Group, GroupEncoding};
@@ -984,8 +972,6 @@
     }
 
     #[test]
-<<<<<<< HEAD
-=======
     fn issue_bundle_basic() {
         let (rng, _, ik, recipient, _, first_nullifier) = setup_params();
 
@@ -1244,7 +1230,6 @@
     }
 
     #[test]
->>>>>>> 40e7e105
     fn issue_bundle_verify() {
         let (rng, isk, ik, recipient, sighash, first_nullifier) = setup_params();
 
@@ -1260,16 +1245,11 @@
         )
         .unwrap();
 
-<<<<<<< HEAD
-        let signed = bundle.prepare(sighash).sign(&isk).unwrap();
-=======
         let signed = bundle
             .update_rho(&first_nullifier)
             .prepare(sighash)
             .sign(&isk)
             .unwrap();
-        let prev_finalized = &mut HashSet::new();
->>>>>>> 40e7e105
 
         let issued_assets = verify_issue_bundle(&signed, sighash, |_| None).unwrap();
         let prev_finalized = get_finalization_set(&issued_assets);
@@ -1295,18 +1275,11 @@
 
         bundle.finalize_action(b"Verify with finalize").unwrap();
 
-<<<<<<< HEAD
-        let signed = bundle.prepare(sighash).sign(&isk).unwrap();
-=======
         let signed = bundle
             .update_rho(&first_nullifier)
             .prepare(sighash)
             .sign(&isk)
             .unwrap();
-        let prev_finalized = &mut HashSet::new();
-
-        let supply_info = verify_issue_bundle(&signed, sighash, prev_finalized).unwrap();
->>>>>>> 40e7e105
 
         let issued_assets = verify_issue_bundle(&signed, sighash, |_| None).unwrap();
         let prev_finalized = get_finalization_set(&issued_assets);
@@ -1316,13 +1289,8 @@
     }
 
     #[test]
-<<<<<<< HEAD
     fn issue_bundle_verify_with_issued_assets() {
-        let (rng, isk, ik, recipient, sighash) = setup_params();
-=======
-    fn issue_bundle_verify_with_supply_info() {
         let (rng, isk, ik, recipient, sighash, first_nullifier) = setup_params();
->>>>>>> 40e7e105
 
         let asset1_desc = b"Verify with supply info 1".to_vec();
         let asset2_desc = b"Verify with supply info 2".to_vec();
@@ -1360,16 +1328,11 @@
             .add_recipient(&asset3_desc, recipient, NoteValue::from_raw(5), true, rng)
             .unwrap();
 
-<<<<<<< HEAD
-        let signed = bundle.prepare(sighash).sign(&isk).unwrap();
-=======
         let signed = bundle
             .update_rho(&first_nullifier)
             .prepare(sighash)
             .sign(&isk)
             .unwrap();
-        let prev_finalized = &mut HashSet::new();
->>>>>>> 40e7e105
 
         let issued_assets = verify_issue_bundle(&signed, sighash, |_| None).unwrap();
         let prev_finalized = get_finalization_set(&issued_assets);
@@ -1428,16 +1391,11 @@
         )
         .unwrap();
 
-<<<<<<< HEAD
-        let signed = bundle.prepare(sighash).sign(&isk).unwrap();
-=======
         let signed = bundle
             .update_rho(&first_nullifier)
             .prepare(sighash)
             .sign(&isk)
             .unwrap();
-        let prev_finalized = &mut HashSet::new();
->>>>>>> 40e7e105
 
         let final_type = AssetBase::derive(&ik, b"already final");
 
@@ -1512,16 +1470,11 @@
         .unwrap();
 
         let sighash: [u8; 32] = bundle.commitment().into();
-<<<<<<< HEAD
-        let signed = bundle.prepare(sighash).sign(&isk).unwrap();
-=======
         let signed = bundle
             .update_rho(&first_nullifier)
             .prepare(sighash)
             .sign(&isk)
             .unwrap();
-        let prev_finalized = &HashSet::new();
->>>>>>> 40e7e105
 
         assert_eq!(
             verify_issue_bundle(&signed, random_sighash, |_| None).unwrap_err(),
@@ -1635,16 +1588,11 @@
         )
         .unwrap();
 
-<<<<<<< HEAD
-        let mut signed = bundle.prepare(sighash).sign(&isk).unwrap();
-=======
         let mut signed = bundle
             .update_rho(&first_nullifier)
             .prepare(sighash)
             .sign(&isk)
             .unwrap();
-        let prev_finalized = HashSet::new();
->>>>>>> 40e7e105
 
         // 1. Try a description that is too long
         signed.actions.first_mut().modify_descr(vec![b'X'; 513]);
