--- conflicted
+++ resolved
@@ -3,10 +3,6 @@
 pub(crate) mod issuance_auth_sig;
 pub(crate) mod keys;
 pub(crate) mod merkle_path;
-<<<<<<< HEAD
 pub(crate) mod note_encryption_vanilla;
 pub(crate) mod note_encryption_zsa;
-=======
-pub(crate) mod note_encryption;
-pub(crate) mod zip32;
->>>>>>> 4ac248d0
+pub(crate) mod zip32;