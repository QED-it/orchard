//! Key structures for Orchard.

use core::fmt;

use blake2b_simd::Params as Blake2bParams;
use subtle::{Choice, ConstantTimeEq, CtOption};
use zip32::ChainCode;

use crate::{
    keys::{FullViewingKey, SpendingKey},
    spec::PrfExpand,
};

<<<<<<< HEAD
=======
pub use zip32::ChildIndex;

const ZIP32_ORCHARD_PERSONALIZATION: &[u8; 16] = b"ZcashIP32Orchard";
>>>>>>> d8e2bc63
const ZIP32_ORCHARD_FVFP_PERSONALIZATION: &[u8; 16] = b"ZcashOrchardFVFP";
/// Personalization for the master extended spending key
pub const ZIP32_ORCHARD_PERSONALIZATION: &[u8; 16] = b"ZcashIP32Orchard";
/// Personalization for the master extended issuance key
pub const ZIP32_ORCHARD_PERSONALIZATION_FOR_ISSUANCE: &[u8; 16] = b"ZIP32ZSAIssue_V1";

/// Errors produced in derivation of extended spending keys
#[derive(Debug, PartialEq, Eq)]
pub enum Error {
    /// A seed resulted in an invalid spending key
    InvalidSpendingKey,
    /// A child index in a derivation path exceeded 2^31
    InvalidChildIndex(u32),
}

impl fmt::Display for Error {
    fn fmt(&self, f: &mut fmt::Formatter<'_>) -> fmt::Result {
        write!(f, "Seed produced invalid spending key.")
    }
}

//impl std::error::Error for Error {}

/// An Orchard full viewing key fingerprint
struct FvkFingerprint([u8; 32]);

impl From<&FullViewingKey> for FvkFingerprint {
    fn from(fvk: &FullViewingKey) -> Self {
        let mut h = Blake2bParams::new()
            .hash_length(32)
            .personal(ZIP32_ORCHARD_FVFP_PERSONALIZATION)
            .to_state();
        h.update(&fvk.to_bytes());
        let mut fvfp = [0u8; 32];
        fvfp.copy_from_slice(h.finalize().as_bytes());
        FvkFingerprint(fvfp)
    }
}

/// An Orchard full viewing key tag
#[derive(Clone, Copy, Debug, PartialEq)]
struct FvkTag([u8; 4]);

impl FvkFingerprint {
    fn tag(&self) -> FvkTag {
        let mut tag = [0u8; 4];
        tag.copy_from_slice(&self.0[..4]);
        FvkTag(tag)
    }
}

impl FvkTag {
    fn master() -> Self {
        FvkTag([0u8; 4])
    }
}

/// The derivation index associated with a key.
///
/// Master keys are never derived via the ZIP 32 child derivation process, but they have
/// an index in their encoding. This type allows the encoding to be represented, while
/// also enabling the derivation methods to only accept [`ChildIndex`].
#[derive(Clone, Copy, Debug)]
struct KeyIndex(CtOption<ChildIndex>);

impl ConstantTimeEq for KeyIndex {
    fn ct_eq(&self, other: &Self) -> Choice {
        // We use a `CtOption` above instead of an enum so that we can implement this.
        self.0.ct_eq(&other.0)
    }
}

impl PartialEq for KeyIndex {
    fn eq(&self, other: &Self) -> bool {
        self.ct_eq(other).into()
    }
}

impl Eq for KeyIndex {}

impl KeyIndex {
    fn master() -> Self {
        Self(CtOption::new(ChildIndex::hardened(0), 0.into()))
    }

    fn child(i: ChildIndex) -> Self {
        Self(CtOption::new(i, 1.into()))
    }

    fn new(depth: u8, i: u32) -> Option<Self> {
        match (depth == 0, i) {
            (true, 0) => Some(KeyIndex::master()),
            (false, _) => ChildIndex::from_index(i).map(KeyIndex::child),
            _ => None,
        }
    }

    fn index(&self) -> u32 {
        if self.0.is_some().into() {
            self.0.unwrap().index()
        } else {
            0
        }
    }
}

/// An Orchard extended spending key.
///
/// Defined in [ZIP32: Orchard extended keys][orchardextendedkeys].
///
/// [orchardextendedkeys]: https://zips.z.cash/zip-0032#orchard-extended-keys
#[derive(Debug, Clone)]
pub(crate) struct ExtendedSpendingKey {
    depth: u8,
    parent_fvk_tag: FvkTag,
    child_index: KeyIndex,
    chain_code: ChainCode,
    sk: SpendingKey,
}

impl ConstantTimeEq for ExtendedSpendingKey {
    fn ct_eq(&self, rhs: &Self) -> Choice {
        self.depth.ct_eq(&rhs.depth)
            & self.parent_fvk_tag.0.ct_eq(&rhs.parent_fvk_tag.0)
            & self.child_index.ct_eq(&rhs.child_index)
            & self.chain_code.ct_eq(&rhs.chain_code)
            & self.sk.ct_eq(&rhs.sk)
    }
}

#[allow(non_snake_case)]
impl ExtendedSpendingKey {
    /// Returns the spending key of the child key corresponding to
    /// the path derived from the master key
    ///
    /// # Panics
    ///
    /// Panics if seed results in invalid spending key.
    pub fn from_path(
        seed: &[u8],
        path: &[ChildIndex],
        personalization: &[u8; 16],
    ) -> Result<Self, Error> {
        let mut xsk = Self::master(seed, personalization)?;
        for i in path {
            xsk = xsk.derive_child(*i)?;
        }
        Ok(xsk)
    }

    /// Generates the master key of an Orchard extended spending key.
    ///
    /// Defined in [ZIP32: Orchard master key generation][orchardmasterkey].
    ///
    /// [orchardmasterkey]: https://zips.z.cash/zip-0032#orchard-master-key-generation
    ///
    /// # Panics
    ///
    /// Panics if the seed is shorter than 32 bytes or longer than 252 bytes.
    fn master(seed: &[u8], personalization: &[u8; 16]) -> Result<Self, Error> {
        assert!(seed.len() >= 32 && seed.len() <= 252);
        // I := BLAKE2b-512("ZcashIP32Orchard", seed)
        let I: [u8; 64] = {
            let mut I = Blake2bParams::new()
                .hash_length(64)
                .personal(personalization)
                .to_state();
            I.update(seed);
            I.finalize().as_bytes().try_into().unwrap()
        };
        // I_L is used as the master spending key sk_m.
        let sk_m = SpendingKey::from_bytes(I[..32].try_into().unwrap());
        if sk_m.is_none().into() {
            return Err(Error::InvalidSpendingKey);
        }
        let sk_m = sk_m.unwrap();

        // I_R is used as the master chain code c_m.
        let c_m = ChainCode::new(I[32..].try_into().unwrap());

        // For the master extended spending key, depth is 0, parent_fvk_tag is 4 zero bytes, and i is 0.
        Ok(Self {
            depth: 0,
            parent_fvk_tag: FvkTag([0; 4]),
            child_index: KeyIndex::master(),
            chain_code: c_m,
            sk: sk_m,
        })
    }

    /// Derives a child key from a parent key at a given index.
    ///
    /// Defined in [ZIP32: Orchard child key derivation][orchardchildkey].
    ///
    /// [orchardchildkey]: https://zips.z.cash/zip-0032#orchard-child-key-derivation
    ///
    /// Discards index if it results in an invalid sk
    fn derive_child(&self, index: ChildIndex) -> Result<Self, Error> {
        // I := PRF^Expand(c_par, [0x81] || sk_par || I2LEOSP(i))
        let I: [u8; 64] = PrfExpand::ORCHARD_ZIP32_CHILD.with(
            self.chain_code.as_bytes(),
            self.sk.to_bytes(),
            &index.index().to_le_bytes(),
        );

        // I_L is used as the child spending key sk_i.
        let sk_i = SpendingKey::from_bytes(I[..32].try_into().unwrap());
        if sk_i.is_none().into() {
            return Err(Error::InvalidSpendingKey);
        }
        let sk_i = sk_i.unwrap();

        // I_R is used as the child chain code c_i.
        let c_i = ChainCode::new(I[32..].try_into().unwrap());

        let fvk: FullViewingKey = self.into();

        Ok(Self {
            depth: self.depth + 1,
            parent_fvk_tag: FvkFingerprint::from(&fvk).tag(),
            child_index: KeyIndex::child(index),
            chain_code: c_i,
            sk: sk_i,
        })
    }

    /// Returns sk of this ExtendedSpendingKey.
    pub fn sk(&self) -> SpendingKey {
        self.sk
    }
}

#[cfg(test)]
mod tests {
    use super::*;

    #[test]
    fn derive_child() {
        let seed = [0; 32];
        let xsk_m = ExtendedSpendingKey::master(&seed, ZIP32_ORCHARD_PERSONALIZATION).unwrap();

        let i_5 = ChildIndex::hardened(5);
        let xsk_5 = xsk_m.derive_child(i_5);

        assert!(xsk_5.is_ok());
    }

    #[test]
    fn path() {
        let seed = [0; 32];
        let xsk_m = ExtendedSpendingKey::master(&seed, ZIP32_ORCHARD_PERSONALIZATION).unwrap();

        let xsk_5h = xsk_m.derive_child(ChildIndex::hardened(5)).unwrap();
        assert!(bool::from(
<<<<<<< HEAD
            ExtendedSpendingKey::from_path(
                &seed,
                &[5.try_into().unwrap()],
                ZIP32_ORCHARD_PERSONALIZATION
            )
            .unwrap()
            .ct_eq(&xsk_5h)
=======
            ExtendedSpendingKey::from_path(&seed, &[ChildIndex::hardened(5)])
                .unwrap()
                .ct_eq(&xsk_5h)
>>>>>>> d8e2bc63
        ));

        let xsk_5h_7 = xsk_5h.derive_child(ChildIndex::hardened(7)).unwrap();
        assert!(bool::from(
            ExtendedSpendingKey::from_path(
                &seed,
<<<<<<< HEAD
                &[5.try_into().unwrap(), 7.try_into().unwrap()],
                ZIP32_ORCHARD_PERSONALIZATION
=======
                &[ChildIndex::hardened(5), ChildIndex::hardened(7)]
>>>>>>> d8e2bc63
            )
            .unwrap()
            .ct_eq(&xsk_5h_7)
        ));
    }
}<|MERGE_RESOLUTION|>--- conflicted
+++ resolved
@@ -11,12 +11,8 @@
     spec::PrfExpand,
 };
 
-<<<<<<< HEAD
-=======
 pub use zip32::ChildIndex;
 
-const ZIP32_ORCHARD_PERSONALIZATION: &[u8; 16] = b"ZcashIP32Orchard";
->>>>>>> d8e2bc63
 const ZIP32_ORCHARD_FVFP_PERSONALIZATION: &[u8; 16] = b"ZcashOrchardFVFP";
 /// Personalization for the master extended spending key
 pub const ZIP32_ORCHARD_PERSONALIZATION: &[u8; 16] = b"ZcashIP32Orchard";
@@ -271,31 +267,21 @@
 
         let xsk_5h = xsk_m.derive_child(ChildIndex::hardened(5)).unwrap();
         assert!(bool::from(
-<<<<<<< HEAD
             ExtendedSpendingKey::from_path(
                 &seed,
-                &[5.try_into().unwrap()],
+                &[ChildIndex::hardened(5)],
                 ZIP32_ORCHARD_PERSONALIZATION
             )
             .unwrap()
             .ct_eq(&xsk_5h)
-=======
-            ExtendedSpendingKey::from_path(&seed, &[ChildIndex::hardened(5)])
-                .unwrap()
-                .ct_eq(&xsk_5h)
->>>>>>> d8e2bc63
         ));
 
         let xsk_5h_7 = xsk_5h.derive_child(ChildIndex::hardened(7)).unwrap();
         assert!(bool::from(
             ExtendedSpendingKey::from_path(
                 &seed,
-<<<<<<< HEAD
-                &[5.try_into().unwrap(), 7.try_into().unwrap()],
+                &[ChildIndex::hardened(5), ChildIndex::hardened(7)]
                 ZIP32_ORCHARD_PERSONALIZATION
-=======
-                &[ChildIndex::hardened(5), ChildIndex::hardened(7)]
->>>>>>> d8e2bc63
             )
             .unwrap()
             .ct_eq(&xsk_5h_7)
