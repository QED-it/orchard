//! Logic for building Orchard components of transactions.

use core::fmt;
use core::iter;
use std::collections::HashMap;
use std::fmt::Display;

use ff::Field;
use nonempty::NonEmpty;
use pasta_curves::pallas;
use rand::{prelude::SliceRandom, CryptoRng, RngCore};

<<<<<<< HEAD
use zcash_note_encryption_zsa::NoteEncryption;

use crate::{
    action::Action,
    address::Address,
    bundle::{Authorization, Authorized, Bundle, Flags, OrchardHash},
    circuit::{Instance, OrchardCircuit, OrchardCircuitBase, Proof, ProvingKey},
=======
use crate::{
    action::Action,
    address::Address,
    bundle::{derive_bvk, Authorization, Authorized, Bundle, Flags},
    circuit::{Circuit, Instance, Proof, ProvingKey},
>>>>>>> 78c8efc2
    keys::{
        FullViewingKey, OutgoingViewingKey, Scope, SpendAuthorizingKey, SpendValidatingKey,
        SpendingKey,
    },
<<<<<<< HEAD
    note::{AssetBase, Note, TransmittedNoteCiphertext},
    note_encryption::{OrchardDomain, OrchardDomainBase},
=======
    note::{AssetBase, Note, Rho, TransmittedNoteCiphertext},
    note_encryption_v3::OrchardNoteEncryption,
>>>>>>> 78c8efc2
    primitives::redpallas::{self, Binding, SpendAuth},
    tree::{Anchor, MerklePath},
    value::{self, NoteValue, OverflowError, ValueCommitTrapdoor, ValueCommitment, ValueSum},
};

const MIN_ACTIONS: usize = 2;

/// An enumeration of rules for Orchard bundle construction.
#[derive(Clone, Copy, Debug, PartialEq, Eq)]
pub enum BundleType {
    /// A transactional bundle will be padded if necessary to contain at least 2 actions,
    /// irrespective of whether any genuine actions are required.
    Transactional {
        /// The flags that control whether spends and/or outputs are enabled for the bundle.
        flags: Flags,
        /// A flag that, when set to `true`, indicates that a bundle should be produced even if no
        /// spends or outputs have been added to the bundle; in such a circumstance, all of the
        /// actions in the resulting bundle will be dummies.
        bundle_required: bool,
    },
    /// A coinbase bundle is required to have no non-dummy spends. No padding is performed.
    Coinbase,
}

impl BundleType {
    /// The default bundle type has all flags enabled, ZSA disabled, and does not require a bundle
    /// to be produced.
    pub const DEFAULT_VANILLA: BundleType = BundleType::Transactional {
        flags: Flags::ENABLED_WITHOUT_ZSA,
        bundle_required: false,
    };

    /// The default bundle with all flags enabled, including ZSA.
    pub const DEFAULT_ZSA: BundleType = BundleType::Transactional {
        flags: Flags::ENABLED_WITH_ZSA,
        bundle_required: false,
    };

    /// The DISABLED bundle type does not permit any bundle to be produced, and when used in the
    /// builder will prevent any spends or outputs from being added.
    pub const DISABLED: BundleType = BundleType::Transactional {
        flags: Flags::from_parts(false, false, false),
        bundle_required: false,
    };

    /// Returns the number of logical actions that builder will produce in constructing a bundle
    /// of this type, given the specified numbers of spends and outputs.
    ///
    /// Returns an error if the specified number of spends and outputs is incompatible with
    /// this bundle type.
    pub fn num_actions(
        &self,
        num_spends: usize,
        num_outputs: usize,
    ) -> Result<usize, &'static str> {
        let num_requested_actions = core::cmp::max(num_spends, num_outputs);

        match self {
            BundleType::Transactional {
                flags,
                bundle_required,
            } => {
                if !flags.spends_enabled() && num_spends > 0 {
                    Err("Spends are disabled, so num_spends must be zero")
                } else if !flags.outputs_enabled() && num_outputs > 0 {
                    Err("Outputs are disabled, so num_outputs must be zero")
                } else {
                    Ok(if *bundle_required || num_requested_actions > 0 {
                        core::cmp::max(num_requested_actions, MIN_ACTIONS)
                    } else {
                        0
                    })
                }
            }
            BundleType::Coinbase => {
                if num_spends > 0 {
                    Err("Coinbase bundles have spends disabled, so num_spends must be zero")
                } else {
                    Ok(num_outputs)
                }
            }
        }
    }

    /// Returns the set of flags and the anchor that will be used for bundle construction.
    pub fn flags(&self) -> Flags {
        match self {
            BundleType::Transactional { flags, .. } => *flags,
            BundleType::Coinbase => Flags::SPENDS_DISABLED,
        }
    }
}

/// An error type for the kinds of errors that can occur during bundle construction.
#[derive(Debug)]
pub enum BuildError {
    /// Spends are disabled for the provided bundle type.
    SpendsDisabled,
    /// Spends are disabled for the provided bundle type.
    OutputsDisabled,
    /// The anchor provided to this builder doesn't match the Merkle path used to add a spend.
    AnchorMismatch,
    /// A bundle could not be built because required signatures were missing.
    MissingSignatures,
    /// An error occurred in the process of producing a proof for a bundle.
    Proof(halo2_proofs::plonk::Error),
    /// An overflow error occurred while attempting to construct the value
    /// for a bundle.
    ValueSum(value::OverflowError),
    /// External signature is not valid.
    InvalidExternalSignature,
    /// A signature is valid for more than one input. This should never happen if `alpha`
    /// is sampled correctly, and indicates a critical failure in randomness generation.
    DuplicateSignature,
    /// The bundle being constructed violated the construction rules for the requested bundle type.
    BundleTypeNotSatisfiable,
}

impl Display for BuildError {
    fn fmt(&self, f: &mut fmt::Formatter<'_>) -> fmt::Result {
        use BuildError::*;
        match self {
            MissingSignatures => f.write_str("Required signatures were missing during build"),
            Proof(e) => f.write_str(&format!("Could not create proof: {}", e)),
            ValueSum(_) => f.write_str("Overflow occurred during value construction"),
            InvalidExternalSignature => f.write_str("External signature was invalid"),
            DuplicateSignature => f.write_str("Signature valid for more than one input"),
            BundleTypeNotSatisfiable => {
                f.write_str("Bundle structure did not conform to requested bundle type.")
            }
            SpendsDisabled => f.write_str("Spends are not enabled for the requested bundle type."),
            OutputsDisabled => f.write_str("Spends are not enabled for the requested bundle type."),
            AnchorMismatch => {
                f.write_str("All spends must share the anchor requested for the transaction.")
            }
        }
    }
}

impl std::error::Error for BuildError {}

impl From<halo2_proofs::plonk::Error> for BuildError {
    fn from(e: halo2_proofs::plonk::Error) -> Self {
        BuildError::Proof(e)
    }
}

impl From<value::OverflowError> for BuildError {
    fn from(e: value::OverflowError) -> Self {
        BuildError::ValueSum(e)
    }
}

/// An error type for adding a spend to the builder.
#[derive(Debug, PartialEq, Eq)]
pub enum SpendError {
    /// Spends aren't enabled for this builder.
    SpendsDisabled,
    /// The anchor provided to this builder doesn't match the merkle path used to add a spend.
    AnchorMismatch,
    /// The full viewing key provided didn't match the note provided
    FvkMismatch,
}

impl Display for SpendError {
    fn fmt(&self, f: &mut fmt::Formatter<'_>) -> fmt::Result {
        use SpendError::*;
        f.write_str(match self {
            SpendsDisabled => "Spends are not enabled for this builder",
            AnchorMismatch => "All anchors must be equal.",
            FvkMismatch => "FullViewingKey does not correspond to the given note",
        })
    }
}

impl std::error::Error for SpendError {}

/// The only error that can occur here is if outputs are disabled for this builder.
#[derive(Debug, PartialEq, Eq)]
pub struct OutputError;

impl Display for OutputError {
    fn fmt(&self, f: &mut fmt::Formatter<'_>) -> fmt::Result {
        f.write_str("Outputs are not enabled for this builder")
    }
}

impl std::error::Error for OutputError {}

/// Information about a specific note to be spent in an [`Action`].
#[derive(Debug, Clone)]
pub struct SpendInfo {
    pub(crate) dummy_sk: Option<SpendingKey>,
    pub(crate) fvk: FullViewingKey,
    pub(crate) scope: Scope,
    pub(crate) note: Note,
    pub(crate) merkle_path: MerklePath,
    // a flag to indicate whether the value of the note will be counted in the `ValueSum` of the action.
    pub(crate) split_flag: bool,
}

impl SpendInfo {
    /// This constructor is public to enable creation of custom builders.
    /// If you are not creating a custom builder, use [`Builder::add_spend`] instead.
    ///
    /// Creates a `SpendInfo` from note, full viewing key owning the note,
    /// and merkle path witness of the note.
    ///
    /// Returns `None` if the `fvk` does not own the `note`.
    ///
    /// [`Builder::add_spend`]: Builder::add_spend
    pub fn new(
        fvk: FullViewingKey,
        note: Note,
        merkle_path: MerklePath,
        split_flag: bool,
    ) -> Option<Self> {
        let scope = fvk.scope_for_address(&note.recipient())?;
        Some(SpendInfo {
            dummy_sk: None,
            fvk,
            scope,
            note,
            merkle_path,
            split_flag,
        })
    }

    /// Defined in [Zcash Protocol Spec § 4.8.3: Dummy Notes (Orchard)][orcharddummynotes].
    ///
    /// [orcharddummynotes]: https://zips.z.cash/protocol/nu5.pdf#orcharddummynotes
    fn dummy(asset: AssetBase, rng: &mut impl RngCore) -> Self {
        let (sk, fvk, note) = Note::dummy(rng, None, asset);
        let merkle_path = MerklePath::dummy(rng);

        SpendInfo {
            dummy_sk: Some(sk),
            fvk,
            // We use external scope to avoid unnecessary derivations, because the dummy
            // note's spending key is random and thus scoping is irrelevant.
            scope: Scope::External,
            note,
            merkle_path,
            split_flag: false,
        }
    }

    /// Creates a split spend, which is identical to origin normal spend except that
    /// `rseed_split_note` contains a random seed. In addition, the split_flag is raised.
    ///
    /// Defined in [Transfer and Burn of Zcash Shielded Assets ZIP-0226 § Split Notes (DRAFT PR)][TransferZSA].
    ///
    /// [TransferZSA]: https://qed-it.github.io/zips/zip-0226.html#split-notes
    fn create_split_spend(&self, rng: &mut impl RngCore) -> Self {
        SpendInfo {
            dummy_sk: None,
            fvk: self.fvk.clone(),
            // We use external scope to avoid unnecessary derivations
            scope: Scope::External,
            note: self.note.create_split_note(rng),
            merkle_path: self.merkle_path.clone(),
            split_flag: true,
        }
    }

    fn has_matching_anchor(&self, anchor: &Anchor) -> bool {
        if self.note.value() == NoteValue::zero() {
            true
        } else {
            let cm = self.note.commitment();
            let path_root = self.merkle_path.root(cm.into());
            &path_root == anchor
        }
    }
}

/// Information about a specific output to receive funds in an [`Action`].
#[derive(Debug, Clone)]
pub struct OutputInfo {
    ovk: Option<OutgoingViewingKey>,
    recipient: Address,
    value: NoteValue,
    asset: AssetBase,
    memo: [u8; 512],
}

impl OutputInfo {
    /// Constructs a new OutputInfo from its constituent parts.
    pub fn new(
        ovk: Option<OutgoingViewingKey>,
        recipient: Address,
        value: NoteValue,
        asset: AssetBase,
        memo: Option<[u8; 512]>,
    ) -> Self {
        Self {
            ovk,
            recipient,
            value,
            asset,
            memo: memo.unwrap_or_else(|| {
                let mut memo = [0; 512];
                memo[0] = 0xf6;
                memo
            }),
        }
    }

    /// Defined in [Zcash Protocol Spec § 4.8.3: Dummy Notes (Orchard)][orcharddummynotes].
    ///
    /// [orcharddummynotes]: https://zips.z.cash/protocol/nu5.pdf#orcharddummynotes
    pub fn dummy(rng: &mut impl RngCore, asset: AssetBase) -> Self {
        let fvk: FullViewingKey = (&SpendingKey::random(rng)).into();
        let recipient = fvk.address_at(0u32, Scope::External);

        Self::new(None, recipient, NoteValue::zero(), asset, None)
    }
}

/// Information about a specific [`Action`] we plan to build.
#[derive(Debug)]
struct ActionInfo {
    spend: SpendInfo,
    output: OutputInfo,
    rcv: ValueCommitTrapdoor,
}

impl ActionInfo {
    fn new(spend: SpendInfo, output: OutputInfo, rng: impl RngCore) -> Self {
        ActionInfo {
            spend,
            output,
            rcv: ValueCommitTrapdoor::random(rng),
        }
    }

    /// Returns the value sum for this action.
    /// Split notes do not contribute to the value sum.
    fn value_sum(&self) -> ValueSum {
        let spent_value = if self.spend.split_flag {
            NoteValue::zero()
        } else {
            self.spend.note.value()
        };

        spent_value - self.output.value
    }

    /// Builds the action.
    ///
    /// Defined in [Zcash Protocol Spec § 4.7.3: Sending Notes (Orchard)][orchardsend].
    ///
    /// [orchardsend]: https://zips.z.cash/protocol/nu5.pdf#orchardsend
    ///
    /// # Panics
    ///
    /// Panics if the asset types of the spent and output notes do not match.
    fn build<D: OrchardDomain>(
        self,
        mut rng: impl RngCore,
    ) -> (Action<SigningMetadata, D>, OrchardCircuitBase<D>) {
        assert_eq!(
            self.spend.note.asset(),
            self.output.asset,
            "spend and recipient note types must be equal"
        );

        let v_net = self.value_sum();
        let asset = self.output.asset;
        let cv_net = ValueCommitment::derive(v_net, self.rcv, asset);

        let nf_old = self.spend.note.nullifier(&self.spend.fvk);
        let rho = Rho::from_nf_old(nf_old);
        let ak: SpendValidatingKey = self.spend.fvk.clone().into();
        let alpha = pallas::Scalar::random(&mut rng);
        let rk = ak.randomize(&alpha);

        let note = Note::new(
            self.output.recipient,
            self.output.value,
            self.output.asset,
            rho,
            &mut rng,
        );
        let cm_new = note.commitment();
        let cmx = cm_new.into();

<<<<<<< HEAD
        let encryptor = NoteEncryption::<OrchardDomainBase<D>>::new(
            self.output.ovk,
            note,
            self.output.memo.unwrap_or_else(|| {
                let mut memo = [0; 512];
                memo[0] = 0xf6;
                memo
            }),
        );
=======
        let encryptor = OrchardNoteEncryption::new(self.output.ovk, note, self.output.memo);
>>>>>>> 78c8efc2

        let encrypted_note = TransmittedNoteCiphertext {
            epk_bytes: encryptor.epk().to_bytes().0,
            enc_ciphertext: encryptor.encrypt_note_plaintext(),
            out_ciphertext: encryptor.encrypt_outgoing_plaintext(&cv_net, &cmx, &mut rng),
        };

        (
            Action::from_parts(
                nf_old,
                rk,
                cmx,
                encrypted_note,
                cv_net,
                SigningMetadata {
                    dummy_ask: self.spend.dummy_sk.as_ref().map(SpendAuthorizingKey::from),
                    parts: SigningParts { ak, alpha },
                },
            ),
            OrchardCircuitBase::<D>::from_action_context_unchecked(
                self.spend, note, alpha, self.rcv,
            ),
        )
    }
}

/// Type alias for an in-progress bundle that has no proofs or signatures.
///
/// This is returned by [`Builder::build`].
pub type UnauthorizedBundle<V> = Bundle<InProgress<Unproven, Unauthorized>, V>;

/// Metadata about a bundle created by [`bundle`] or [`Builder::build`] that is not
/// necessarily recoverable from the bundle itself.
///
/// This includes information about how [`Action`]s within the bundle are ordered (after
/// padding and randomization) relative to the order in which spends and outputs were
/// provided (to [`bundle`]), or the order in which [`Builder`] mutations were performed.
#[derive(Debug, Clone, PartialEq, Eq)]
pub struct BundleMetadata {
    spend_indices: Vec<usize>,
    output_indices: Vec<usize>,
}

impl BundleMetadata {
    fn new(num_requested_spends: usize, num_requested_outputs: usize) -> Self {
        BundleMetadata {
            spend_indices: vec![0; num_requested_spends],
            output_indices: vec![0; num_requested_outputs],
        }
    }

    /// Returns the metadata for a [`Bundle`] that contains only dummy actions, if any.
    pub fn empty() -> Self {
        Self::new(0, 0)
    }

    /// Returns the index within the bundle of the [`Action`] corresponding to the `n`-th
    /// spend specified in bundle construction. If a [`Builder`] was used, this refers to
    /// the spend added by the `n`-th call to [`Builder::add_spend`].
    ///
    /// For the purpose of improving indistinguishability, actions are padded and note
    /// positions are randomized when building bundles. This means that the bundle
    /// consumer cannot assume that e.g. the first spend they added corresponds to the
    /// first action in the bundle.
    pub fn spend_action_index(&self, n: usize) -> Option<usize> {
        self.spend_indices.get(n).copied()
    }

    /// Returns the index within the bundle of the [`Action`] corresponding to the `n`-th
    /// output specified in bundle construction. If a [`Builder`] was used, this refers to
    /// the output added by the `n`-th call to [`Builder::add_output`].
    ///
    /// For the purpose of improving indistinguishability, actions are padded and note
    /// positions are randomized when building bundles. This means that the bundle
    /// consumer cannot assume that e.g. the first output they added corresponds to the
    /// first action in the bundle.
    pub fn output_action_index(&self, n: usize) -> Option<usize> {
        self.output_indices.get(n).copied()
    }
}

/// A builder that constructs a [`Bundle`] from a set of notes to be spent, and outputs
/// to receive funds.
#[derive(Debug)]
pub struct Builder {
    spends: Vec<SpendInfo>,
    outputs: Vec<OutputInfo>,
    burn: HashMap<AssetBase, ValueSum>,
    bundle_type: BundleType,
    anchor: Anchor,
}

type UnauthorizedBundle<V, D> = Bundle<InProgress<Unproven<D>, Unauthorized>, V, D>;

impl Builder {
    /// Constructs a new empty builder for an Orchard bundle.
    pub fn new(bundle_type: BundleType, anchor: Anchor) -> Self {
        Builder {
            spends: vec![],
            outputs: vec![],
            burn: HashMap::new(),
            bundle_type,
            anchor,
        }
    }

    // FIXME: fix the doc, this line was removed from the doc:
    // [`OrchardDomain`]: crate::note_encryption::OrchardDomain

    /// Adds a note to be spent in this transaction.
    ///
    /// - `note` is a spendable note, obtained by trial-decrypting an [`Action`] using the
    ///   [`zcash_note_encryption_zsa`] crate instantiated with [`OrchardDomain`].
    /// - `merkle_path` can be obtained using the [`incrementalmerkletree`] crate
    ///   instantiated with [`MerkleHashOrchard`].
    ///
    /// Returns an error if the given Merkle path does not have the required anchor for
    /// the given note.
    ///
    /// [`MerkleHashOrchard`]: crate::tree::MerkleHashOrchard
    pub fn add_spend(
        &mut self,
        fvk: FullViewingKey,
        note: Note,
        merkle_path: MerklePath,
    ) -> Result<(), SpendError> {
        let flags = self.bundle_type.flags();
        if !flags.spends_enabled() {
            return Err(SpendError::SpendsDisabled);
        }

        let spend = SpendInfo::new(fvk, note, merkle_path, false).ok_or(SpendError::FvkMismatch)?;

        // Consistency check: all anchors must be equal.
        if !spend.has_matching_anchor(&self.anchor) {
            return Err(SpendError::AnchorMismatch);
        }

        self.spends.push(spend);

        Ok(())
    }

    /// Adds an address which will receive funds in this transaction.
    pub fn add_output(
        &mut self,
        ovk: Option<OutgoingViewingKey>,
        recipient: Address,
        value: NoteValue,
        asset: AssetBase,
        memo: Option<[u8; 512]>,
    ) -> Result<(), OutputError> {
        let flags = self.bundle_type.flags();
        if !flags.outputs_enabled() {
            return Err(OutputError);
        }

        self.outputs
            .push(OutputInfo::new(ovk, recipient, value, asset, memo));

        Ok(())
    }

    /// Add an instruction to burn a given amount of a specific asset.
    pub fn add_burn(&mut self, asset: AssetBase, value: NoteValue) -> Result<(), &'static str> {
        if asset.is_native().into() {
            return Err("Burning is only possible for non-native assets");
        }

        if value.inner() == 0 {
            return Err("Burning is not possible for zero values");
        }

        let cur = *self.burn.get(&asset).unwrap_or(&ValueSum::zero());
        let sum = (cur + value).ok_or("Orchard ValueSum operation overflowed")?;
        self.burn.insert(asset, sum);
        Ok(())
    }

    /// Returns the action spend components that will be produced by the
    /// transaction being constructed
    pub fn spends(&self) -> &Vec<impl InputView<()>> {
        &self.spends
    }

    /// Returns the action output components that will be produced by the
    /// transaction being constructed
    pub fn outputs(&self) -> &Vec<impl OutputView> {
        &self.outputs
    }

    /// The net value of the bundle to be built. The value of all spends,
    /// minus the value of all outputs.
    ///
    /// Useful for balancing a transaction, as the value balance of an individual bundle
    /// can be non-zero. Each bundle's value balance is [added] to the transparent
    /// transaction value pool, which [must not have a negative value]. (If it were
    /// negative, the transaction would output more value than it receives in inputs.)
    ///
    /// [added]: https://zips.z.cash/protocol/protocol.pdf#orchardbalance
    /// [must not have a negative value]: https://zips.z.cash/protocol/protocol.pdf#transactions
    pub fn value_balance<V: TryFrom<i64>>(&self) -> Result<V, value::OverflowError> {
        let value_balance = self
            .spends
            .iter()
            .map(|spend| spend.note.value() - NoteValue::zero())
            .chain(
                self.outputs
                    .iter()
                    .map(|output| NoteValue::zero() - output.value),
            )
            .try_fold(ValueSum::zero(), |acc, note_value| acc + note_value)
            .ok_or(OverflowError)?;
        i64::try_from(value_balance).and_then(|i| V::try_from(i).map_err(|_| value::OverflowError))
    }

    /// Builds a bundle containing the given spent notes and outputs.
    ///
    /// The returned bundle will have no proof or signatures; these can be applied with
    /// [`Bundle::create_proof`] and [`Bundle::apply_signatures`] respectively.
<<<<<<< HEAD
    pub fn build<
        V: TryFrom<i64> + Copy + Into<i64>,
        D: OrchardDomain + OrchardCircuit + OrchardHash,
    >(
        self,
        mut rng: impl RngCore,
    ) -> Result<UnauthorizedBundle<V, D>, BuildError> {
        let mut pre_actions: Vec<_> = Vec::new();

        // Pair up the spends and recipients, extending with dummy values as necessary.
        for (asset, (mut spends, mut recipients)) in
            partition_by_asset(&self.spends, &self.recipients, &mut rng)
        {
            let num_spends = spends.len();
            let num_recipients = recipients.len();
            let mut num_actions = [num_spends, num_recipients].iter().max().cloned().unwrap();
            // We might have to add dummy/split actions only for the first asset to reach MIN_ACTIONS.
            pre_actions
                .is_empty()
                .then(|| num_actions += self.num_missing_actions());

            let first_spend = spends.first().cloned();

            spends.extend(
                iter::repeat_with(|| pad_spend(first_spend.as_ref(), asset, &mut rng))
                    .take(num_actions - num_spends),
            );

            // Extend the recipients with dummy values.
            recipients.extend(
                iter::repeat_with(|| RecipientInfo::dummy(&mut rng, asset))
                    .take(num_actions - num_recipients),
            );

            // Shuffle the spends and recipients, so that learning the position of a
            // specific spent note or output note doesn't reveal anything on its own about
            // the meaning of that note in the transaction context.
            spends.shuffle(&mut rng);
            recipients.shuffle(&mut rng);

            assert_eq!(spends.len(), recipients.len());
            pre_actions.extend(
                spends
                    .into_iter()
                    .zip(recipients.into_iter())
                    .map(|(spend, recipient)| ActionInfo::new(spend, recipient, &mut rng)),
            );
        }

        // Move some things out of self that we will need.
        let flags = self.flags;
        let anchor = self.anchor;

        // Determine the value balance for this bundle, ensuring it is valid.
        let native_value_balance: V = pre_actions
            .iter()
            .filter(|action| action.spend.note.asset().is_native().into())
            .try_fold(ValueSum::zero(), |acc, action| acc + action.value_sum())
            .ok_or(OverflowError)?
            .into()?;

        // Compute the transaction binding signing key.
        let bsk = pre_actions
            .iter()
            .map(|a| &a.rcv)
            .sum::<ValueCommitTrapdoor>()
            .into_bsk();

        // Create the actions.
        let (actions, circuits): (Vec<_>, Vec<_>) = pre_actions
            .into_iter()
            .map(|a| a.build::<D>(&mut rng))
            .unzip();

        let bundle = Bundle::from_parts(
            NonEmpty::from_vec(actions).unwrap(),
            flags,
            native_value_balance,
            self.burn
                .into_iter()
                .map(|(asset, value)| Ok((asset, value.into()?)))
                .collect::<Result<_, BuildError>>()?,
            anchor,
            InProgress {
                proof: Unproven { circuits },
                sigs: Unauthorized { bsk },
            },
        );

        assert_eq!(
            redpallas::VerificationKey::from(&bundle.authorization().sigs.bsk),
            bundle.binding_validating_key()
        );
        Ok(bundle)
=======
    pub fn build<V: TryFrom<i64>>(
        self,
        rng: impl RngCore,
    ) -> Result<Option<(UnauthorizedBundle<V>, BundleMetadata)>, BuildError> {
        bundle(
            rng,
            self.anchor,
            self.bundle_type,
            self.spends,
            self.outputs,
            self.burn,
        )
>>>>>>> 78c8efc2
    }
}

/// The index of the attached spend or output in the bundle.
/// None indicates a dummy note.
/// The index is used to track the position of the note in the bundle.
type MetadataIdx = Option<usize>;

/// Partition a list of spends and recipients by note types.
/// Method creates single dummy ZEC note if spends and recipients are both empty.
#[allow(clippy::type_complexity)]
fn partition_by_asset(
    spends: &[SpendInfo],
    outputs: &[OutputInfo],
    rng: &mut impl RngCore,
) -> HashMap<
    AssetBase,
    (
        Vec<(SpendInfo, MetadataIdx)>,
        Vec<(OutputInfo, MetadataIdx)>,
    ),
> {
    let mut hm = HashMap::new();

    for (i, s) in spends.iter().enumerate() {
        hm.entry(s.note.asset())
            .or_insert((vec![], vec![]))
            .0
            .push((s.clone(), Some(i)));
    }

    for (i, o) in outputs.iter().enumerate() {
        hm.entry(o.asset)
            .or_insert((vec![], vec![]))
            .1
            .push((o.clone(), Some(i)));
    }

    if hm.is_empty() {
        let dummy_spend = pad_spend(None, AssetBase::native(), rng);
        // dummy_spend should not be included in the indexing and marked as None.
        hm.insert(
            dummy_spend.note.asset(),
            (vec![(dummy_spend, None)], vec![]),
        );
    }

    hm
}

/// Returns the appropriate SpendInfo for padding.
fn pad_spend(spend: Option<&SpendInfo>, asset: AssetBase, mut rng: impl RngCore) -> SpendInfo {
    if asset.is_native().into() {
        // For native asset, extends with dummy notes
        SpendInfo::dummy(asset, &mut rng)
    } else {
        // For ZSA asset, extends with
        // - dummy note if SpendInfo is None
        // - split notes otherwise.
        let dummy = SpendInfo::dummy(asset, &mut rng);
        spend.map_or_else(|| dummy, |s| s.create_split_spend(&mut rng))
    }
}

/// Builds a bundle containing the given spent notes and outputs.
///
/// The returned bundle will have no proof or signatures; these can be applied with
/// [`Bundle::create_proof`] and [`Bundle::apply_signatures`] respectively.
pub fn bundle<V: TryFrom<i64>>(
    mut rng: impl RngCore,
    anchor: Anchor,
    bundle_type: BundleType,
    spends: Vec<SpendInfo>,
    outputs: Vec<OutputInfo>,
    burn: HashMap<AssetBase, ValueSum>,
) -> Result<Option<(UnauthorizedBundle<V>, BundleMetadata)>, BuildError> {
    let flags = bundle_type.flags();

    let num_requested_spends = spends.len();
    if !flags.spends_enabled() && num_requested_spends > 0 {
        return Err(BuildError::SpendsDisabled);
    }

    for spend in &spends {
        if !spend.has_matching_anchor(&anchor) {
            return Err(BuildError::AnchorMismatch);
        }
    }

    let num_requested_outputs = outputs.len();
    if !flags.outputs_enabled() && num_requested_outputs > 0 {
        return Err(BuildError::OutputsDisabled);
    }

    // Pair up the spends and outputs, extending with dummy values as necessary.
    let (pre_actions, bundle_meta) = {
        // Use Vec::with_capacity().extend(...) instead of .collect() to avoid reallocations,
        // as we can estimate the vector size beforehand.
        let mut indexed_spends_outputs =
            Vec::with_capacity(spends.len().max(outputs.len()).max(MIN_ACTIONS));

        indexed_spends_outputs.extend(
            partition_by_asset(&spends, &outputs, &mut rng)
                .into_iter()
                .flat_map(|(asset, (spends, outputs))| {
                    let num_asset_pre_actions = spends.len().max(outputs.len());

                    let first_spend = spends.first().map(|(s, _)| s.clone());

                    let mut indexed_spends = spends
                        .into_iter()
                        .chain(iter::repeat_with(|| {
                            (pad_spend(first_spend.as_ref(), asset, &mut rng), None)
                        }))
                        .take(num_asset_pre_actions)
                        .collect::<Vec<_>>();

                    let mut indexed_outputs = outputs
                        .into_iter()
                        .chain(iter::repeat_with(|| {
                            (OutputInfo::dummy(&mut rng, asset), None)
                        }))
                        .take(num_asset_pre_actions)
                        .collect::<Vec<_>>();

                    // Shuffle the spends and outputs, so that learning the position of a
                    // specific spent note or output note doesn't reveal anything on its own about
                    // the meaning of that note in the transaction context.
                    indexed_spends.shuffle(&mut rng);
                    indexed_outputs.shuffle(&mut rng);

                    assert_eq!(indexed_spends.len(), indexed_outputs.len());

                    indexed_spends.into_iter().zip(indexed_outputs)
                }),
        );

        indexed_spends_outputs.extend(
            iter::repeat_with(|| {
                (
                    (pad_spend(None, AssetBase::native(), &mut rng), None),
                    (OutputInfo::dummy(&mut rng, AssetBase::native()), None),
                )
            })
            .take(MIN_ACTIONS.saturating_sub(indexed_spends_outputs.len())),
        );

        let mut bundle_meta = BundleMetadata::new(num_requested_spends, num_requested_outputs);
        let pre_actions = indexed_spends_outputs
            .into_iter()
            .enumerate()
            .map(|(action_idx, ((spend, spend_idx), (output, out_idx)))| {
                // Record the post-randomization spend location
                if let Some(spend_idx) = spend_idx {
                    bundle_meta.spend_indices[spend_idx] = action_idx;
                }

                // Record the post-randomization output location
                if let Some(out_idx) = out_idx {
                    bundle_meta.output_indices[out_idx] = action_idx;
                }

                ActionInfo::new(spend, output, &mut rng)
            })
            .collect::<Vec<_>>();

        (pre_actions, bundle_meta)
    };

    // Determine the value balance for this bundle, ensuring it is valid.
    let native_value_balance: i64 = pre_actions
        .iter()
        .filter(|action| action.spend.note.asset().is_native().into())
        .fold(Some(ValueSum::zero()), |acc, action| {
            acc? + action.value_sum()
        })
        .ok_or(OverflowError)?
        .into()?;

    let result_value_balance = V::try_from(native_value_balance)
        .map_err(|_| BuildError::ValueSum(value::OverflowError))?;

    // Compute the transaction binding signing key.
    let bsk = pre_actions
        .iter()
        .map(|a| &a.rcv)
        .sum::<ValueCommitTrapdoor>()
        .into_bsk();

    // Create the actions.
    let (actions, circuits): (Vec<_>, Vec<_>) =
        pre_actions.into_iter().map(|a| a.build(&mut rng)).unzip();

    // Verify that bsk and bvk are consistent.
    let bvk = derive_bvk(
        &actions,
        native_value_balance,
        burn.iter()
            .flat_map(|(asset, value)| -> Result<_, BuildError> { Ok((*asset, (*value).into()?)) }),
    );
    assert_eq!(redpallas::VerificationKey::from(&bsk), bvk);

    let burn = burn
        .into_iter()
        .map(|(asset, value)| Ok((asset, value.into()?)))
        .collect::<Result<Vec<(AssetBase, V)>, BuildError>>()?;

    Ok(NonEmpty::from_vec(actions).map(|actions| {
        (
            Bundle::from_parts(
                actions,
                flags,
                result_value_balance,
                burn,
                anchor,
                InProgress {
                    proof: Unproven { circuits },
                    sigs: Unauthorized { bsk },
                },
            ),
            bundle_meta,
        )
    }))
}

/// Marker trait representing bundle signatures in the process of being created.
pub trait InProgressSignatures: fmt::Debug {
    /// The authorization type of an Orchard action in the process of being authorized.
    type SpendAuth: fmt::Debug;
}

/// Marker for a bundle in the process of being built.
#[derive(Clone, Debug)]
pub struct InProgress<P, S: InProgressSignatures> {
    proof: P,
    sigs: S,
}

impl<P: fmt::Debug, S: InProgressSignatures> Authorization for InProgress<P, S> {
    type SpendAuth = S::SpendAuth;
}

/// Marker for a bundle without a proof.
///
/// This struct contains the private data needed to create a [`Proof`] for a [`Bundle`].
#[derive(Clone, Debug)]
pub struct Unproven<D: OrchardCircuit> {
    circuits: Vec<OrchardCircuitBase<D>>,
}

impl<S: InProgressSignatures, D: OrchardCircuit> InProgress<Unproven<D>, S> {
    /// Creates the proof for this bundle.
    pub fn create_proof(
        &self,
        pk: &ProvingKey,
        instances: &[Instance],
        rng: impl RngCore,
    ) -> Result<Proof, halo2_proofs::plonk::Error> {
        Proof::create(pk, &self.proof.circuits, instances, rng)
    }
}

impl<S: InProgressSignatures, V, D: OrchardDomain + OrchardCircuit>
    Bundle<InProgress<Unproven<D>, S>, V, D>
{
    /// Creates the proof for this bundle.
    pub fn create_proof(
        self,
        pk: &ProvingKey,
        mut rng: impl RngCore,
    ) -> Result<Bundle<InProgress<Proof, S>, V, D>, BuildError> {
        let instances: Vec<_> = self
            .actions()
            .iter()
            .map(|a| a.to_instance(*self.flags(), *self.anchor()))
            .collect();
        self.try_map_authorization(
            &mut (),
            |_, _, a| Ok(a),
            |_, auth| {
                let proof = auth.create_proof(pk, &instances, &mut rng)?;
                Ok(InProgress {
                    proof,
                    sigs: auth.sigs,
                })
            },
        )
    }
}

/// The parts needed to sign an [`Action`].
#[derive(Clone, Debug)]
pub struct SigningParts {
    /// The spend validating key for this action. Used to match spend authorizing keys to
    /// actions they can create signatures for.
    ak: SpendValidatingKey,
    /// The randomization needed to derive the actual signing key for this note.
    alpha: pallas::Scalar,
}

/// Marker for an unauthorized bundle with no signatures.
#[derive(Clone, Debug)]
pub struct Unauthorized {
    bsk: redpallas::SigningKey<Binding>,
}

impl InProgressSignatures for Unauthorized {
    type SpendAuth = SigningMetadata;
}

/// Container for metadata needed to sign an [`Action`].
#[derive(Clone, Debug)]
pub struct SigningMetadata {
    /// If this action is spending a dummy note, this field holds that note's spend
    /// authorizing key.
    ///
    /// These keys are used automatically in [`Bundle<Unauthorized>::prepare`] or
    /// [`Bundle<Unauthorized>::apply_signatures`] to sign dummy spends.
    dummy_ask: Option<SpendAuthorizingKey>,
    parts: SigningParts,
}

/// Marker for a partially-authorized bundle, in the process of being signed.
#[derive(Debug)]
pub struct PartiallyAuthorized {
    binding_signature: redpallas::Signature<Binding>,
    sighash: [u8; 32],
}

impl InProgressSignatures for PartiallyAuthorized {
    type SpendAuth = MaybeSigned;
}

/// A heisen[`Signature`] for a particular [`Action`].
///
/// [`Signature`]: redpallas::Signature
#[derive(Debug)]
pub enum MaybeSigned {
    /// The information needed to sign this [`Action`].
    SigningMetadata(SigningParts),
    /// The signature for this [`Action`].
    Signature(redpallas::Signature<SpendAuth>),
}

impl MaybeSigned {
    fn finalize(self) -> Result<redpallas::Signature<SpendAuth>, BuildError> {
        match self {
            Self::Signature(sig) => Ok(sig),
            _ => Err(BuildError::MissingSignatures),
        }
    }
}

impl<P: fmt::Debug, V, D: OrchardDomain> Bundle<InProgress<P, Unauthorized>, V, D> {
    /// Loads the sighash into this bundle, preparing it for signing.
    ///
    /// This API ensures that all signatures are created over the same sighash.
    pub fn prepare<R: RngCore + CryptoRng>(
        self,
        mut rng: R,
        sighash: [u8; 32],
    ) -> Bundle<InProgress<P, PartiallyAuthorized>, V, D> {
        self.map_authorization(
            &mut rng,
            |rng, _, SigningMetadata { dummy_ask, parts }| {
                // We can create signatures for dummy spends immediately.
                dummy_ask
                    .map(|ask| ask.randomize(&parts.alpha).sign(rng, &sighash))
                    .map(MaybeSigned::Signature)
                    .unwrap_or(MaybeSigned::SigningMetadata(parts))
            },
            |rng, auth| InProgress {
                proof: auth.proof,
                sigs: PartiallyAuthorized {
                    binding_signature: auth.sigs.bsk.sign(rng, &sighash),
                    sighash,
                },
            },
        )
    }
}

impl<V, D: OrchardDomain> Bundle<InProgress<Proof, Unauthorized>, V, D> {
    /// Applies signatures to this bundle, in order to authorize it.
    ///
    /// This is a helper method that wraps [`Bundle::prepare`], [`Bundle::sign`], and
    /// [`Bundle::finalize`].
    pub fn apply_signatures<R: RngCore + CryptoRng>(
        self,
        mut rng: R,
        sighash: [u8; 32],
        signing_keys: &[SpendAuthorizingKey],
    ) -> Result<Bundle<Authorized, V, D>, BuildError> {
        signing_keys
            .iter()
            .fold(self.prepare(&mut rng, sighash), |partial, ask| {
                partial.sign(&mut rng, ask)
            })
            .finalize()
    }
}

impl<P: fmt::Debug, V, D: OrchardDomain> Bundle<InProgress<P, PartiallyAuthorized>, V, D> {
    /// Signs this bundle with the given [`SpendAuthorizingKey`].
    ///
    /// This will apply signatures for all notes controlled by this spending key.
    pub fn sign<R: RngCore + CryptoRng>(self, mut rng: R, ask: &SpendAuthorizingKey) -> Self {
        let expected_ak = ask.into();
        self.map_authorization(
            &mut rng,
            |rng, partial, maybe| match maybe {
                MaybeSigned::SigningMetadata(parts) if parts.ak == expected_ak => {
                    MaybeSigned::Signature(
                        ask.randomize(&parts.alpha).sign(rng, &partial.sigs.sighash),
                    )
                }
                s => s,
            },
            |_, partial| partial,
        )
    }
    /// Appends externally computed [`Signature`]s.
    ///
    /// Each signature will be applied to the one input for which it is valid. An error
    /// will be returned if the signature is not valid for any inputs, or if it is valid
    /// for more than one input.
    ///
    /// [`Signature`]: redpallas::Signature
    pub fn append_signatures(
        self,
        signatures: &[redpallas::Signature<SpendAuth>],
    ) -> Result<Self, BuildError> {
        signatures.iter().try_fold(self, Self::append_signature)
    }

    fn append_signature(
        self,
        signature: &redpallas::Signature<SpendAuth>,
    ) -> Result<Self, BuildError> {
        let mut signature_valid_for = 0usize;
        let bundle = self.map_authorization(
            &mut signature_valid_for,
            |valid_for, partial, maybe| match maybe {
                MaybeSigned::SigningMetadata(parts) => {
                    let rk = parts.ak.randomize(&parts.alpha);
                    if rk.verify(&partial.sigs.sighash[..], signature).is_ok() {
                        *valid_for += 1;
                        MaybeSigned::Signature(signature.clone())
                    } else {
                        // Signature isn't for this input.
                        MaybeSigned::SigningMetadata(parts)
                    }
                }
                s => s,
            },
            |_, partial| partial,
        );
        match signature_valid_for {
            0 => Err(BuildError::InvalidExternalSignature),
            1 => Ok(bundle),
            _ => Err(BuildError::DuplicateSignature),
        }
    }
}

impl<V, D: OrchardDomain> Bundle<InProgress<Proof, PartiallyAuthorized>, V, D> {
    /// Finalizes this bundle, enabling it to be included in a transaction.
    ///
    /// Returns an error if any signatures are missing.
    pub fn finalize(self) -> Result<Bundle<Authorized, V, D>, BuildError> {
        self.try_map_authorization(
            &mut (),
            |_, _, maybe| maybe.finalize(),
            |_, partial| {
                Ok(Authorized::from_parts(
                    partial.proof,
                    partial.sigs.binding_signature,
                ))
            },
        )
    }
}

/// A trait that provides a minimized view of an Orchard input suitable for use in
/// fee and change calculation.
pub trait InputView<NoteRef> {
    /// An identifier for the input being spent.
    fn note_id(&self) -> &NoteRef;
    /// The value of the input being spent.
    fn value<V: From<u64>>(&self) -> V;
}

impl InputView<()> for SpendInfo {
    fn note_id(&self) -> &() {
        // The builder does not make use of note identifiers, so we can just return the unit value.
        &()
    }

    fn value<V: From<u64>>(&self) -> V {
        V::from(self.note.value().inner())
    }
}

/// A trait that provides a minimized view of an Orchard output suitable for use in
/// fee and change calculation.
pub trait OutputView {
    /// The value of the output being produced.
    fn value<V: From<u64>>(&self) -> V;
}

impl OutputView for OutputInfo {
    fn value<V: From<u64>>(&self) -> V {
        V::from(self.value.inner())
    }
}

/// Generators for property testing.
#[cfg(any(test, feature = "test-dependencies"))]
#[cfg_attr(docsrs, doc(cfg(feature = "test-dependencies")))]
pub mod testing {
    use core::fmt::Debug;
    use incrementalmerkletree::{frontier::Frontier, Hashable};
    use rand::{rngs::StdRng, CryptoRng, SeedableRng};

    use proptest::collection::vec;
    use proptest::prelude::*;

    use crate::note::AssetBase;
    use crate::{
        address::testing::arb_address,
<<<<<<< HEAD
        bundle::{Authorized, Bundle, Flags, OrchardHash},
        circuit::{OrchardCircuit, ProvingKey},
=======
        bundle::{Authorized, Bundle},
        circuit::ProvingKey,
>>>>>>> 78c8efc2
        keys::{testing::arb_spending_key, FullViewingKey, SpendAuthorizingKey, SpendingKey},
        note::testing::arb_note,
        note_encryption::OrchardDomain,
        tree::{Anchor, MerkleHashOrchard, MerklePath},
        value::{testing::arb_positive_note_value, NoteValue, MAX_NOTE_VALUE},
        Address, Note,
    };

    use super::{Builder, BundleType};

    /// An intermediate type used for construction of arbitrary
    /// bundle values. This type is required because of a limitation
    /// of the proptest prop_compose! macro which does not correctly
    /// handle polymorphic generator functions. Instead of generating
    /// a bundle directly, we generate the bundle inputs, and then
    /// are able to use the `build` function to construct the bundle
    /// from these inputs, but using a `ValueBalance` implementation that
    /// is defined by the end user.
    #[derive(Debug)]
    struct ArbitraryBundleInputs<R> {
        rng: R,
        sk: SpendingKey,
        anchor: Anchor,
        notes: Vec<(Note, MerklePath)>,
        output_amounts: Vec<(Address, NoteValue, AssetBase)>,
    }

    impl<R: RngCore + CryptoRng> ArbitraryBundleInputs<R> {
        /// Create a bundle from the set of arbitrary bundle inputs.
        fn into_bundle<
            V: TryFrom<i64> + Copy + Into<i64>,
            D: OrchardDomain + OrchardCircuit + OrchardHash,
        >(
            mut self,
        ) -> Bundle<Authorized, V, D> {
            let fvk = FullViewingKey::from(&self.sk);
            let mut builder = Builder::new(BundleType::DEFAULT_ZSA, self.anchor);

            for (note, path) in self.notes.into_iter() {
                builder.add_spend(fvk.clone(), note, path).unwrap();
            }

            for (addr, value, asset) in self.output_amounts.into_iter() {
                let scope = fvk.scope_for_address(&addr).unwrap();
                let ovk = fvk.to_ovk(scope);

                builder
                    .add_output(Some(ovk.clone()), addr, value, asset, None)
                    .unwrap();
            }

            let pk = ProvingKey::build::<D>();
            builder
                .build(&mut self.rng)
                .unwrap()
                .unwrap()
                .0
                .create_proof(&pk, &mut self.rng)
                .unwrap()
                .prepare(&mut self.rng, [0; 32])
                .sign(&mut self.rng, &SpendAuthorizingKey::from(&self.sk))
                .finalize()
                .unwrap()
        }
    }

<<<<<<< HEAD
    /// `BuilderArb` serves as a utility structure in property-based testing, designed specifically to adapt
    /// `arb_...` functions for compatibility with both variations of the Orchard protocol: Vanilla and ZSA.
    /// This adaptation is necessary due to the proptest crate's limitation, which prevents the direct
    /// transformation of `arb_...` functions into generic forms suitable for testing different protocol
    /// flavors.
    #[derive(Debug)]
    pub struct BuilderArb<D: OrchardDomain> {
        phantom: std::marker::PhantomData<D>,
    }

    impl<D: OrchardDomain + OrchardCircuit + OrchardHash> BuilderArb<D> {
        prop_compose! {
            /// Produce a random valid Orchard bundle.
            fn arb_bundle_inputs(sk: SpendingKey)
            (
                n_notes in 1usize..30,
                n_recipients in 1..30,

            )
            (
                // generate note values that we're certain won't exceed MAX_NOTE_VALUE in total
                notes in vec(
                    arb_positive_note_value(MAX_NOTE_VALUE / n_notes as u64).prop_flat_map(arb_note),
                    n_notes
                ),
                recipient_amounts in vec(
                    arb_address().prop_flat_map(move |a| {
                        arb_positive_note_value(MAX_NOTE_VALUE / n_recipients as u64)
                            .prop_map(move |v| {
                                (a,v, AssetBase::native())
                            })
                    }),
                    n_recipients as usize,
                ),
                rng_seed in prop::array::uniform32(prop::num::u8::ANY)
            ) -> ArbitraryBundleInputs<StdRng> {
                use crate::constants::MERKLE_DEPTH_ORCHARD;
                let mut frontier = Frontier::<MerkleHashOrchard, { MERKLE_DEPTH_ORCHARD as u8 }>::empty();
                let mut notes_and_auth_paths: Vec<(Note, MerklePath)> = Vec::new();

                for note in notes.iter() {
                    let leaf = MerkleHashOrchard::from_cmx(&note.commitment().into());
                    frontier.append(leaf);

                    let path = frontier
                        .witness(|addr| Some(<MerkleHashOrchard as Hashable>::empty_root(addr.level())))
                        .ok()
                        .flatten()
                        .expect("we can always construct a correct Merkle path");
                    notes_and_auth_paths.push((*note, path.into()));
                }

                ArbitraryBundleInputs {
                    rng: StdRng::from_seed(rng_seed),
                    sk,
                    anchor: frontier.root().into(),
                    notes: notes_and_auth_paths,
                    recipient_amounts
                }
=======
    prop_compose! {
        /// Produce a random valid Orchard bundle.
        fn arb_bundle_inputs(sk: SpendingKey)
        (
            n_notes in 1usize..30,
            n_outputs in 1..30,

        )
        (
            // generate note values that we're certain won't exceed MAX_NOTE_VALUE in total
            notes in vec(
                arb_positive_note_value(MAX_NOTE_VALUE / n_notes as u64).prop_flat_map(arb_note),
                n_notes
            ),
            output_amounts in vec(
                arb_address().prop_flat_map(move |a| {
                    arb_positive_note_value(MAX_NOTE_VALUE / n_outputs as u64)
                        .prop_map(move |v| {
                            (a,v, AssetBase::native())
                        })
                }),
                n_outputs as usize,
            ),
            rng_seed in prop::array::uniform32(prop::num::u8::ANY)
        ) -> ArbitraryBundleInputs<StdRng> {
            use crate::constants::MERKLE_DEPTH_ORCHARD;
            let mut frontier = Frontier::<MerkleHashOrchard, { MERKLE_DEPTH_ORCHARD as u8 }>::empty();
            let mut notes_and_auth_paths: Vec<(Note, MerklePath)> = Vec::new();

            for note in notes.iter() {
                let leaf = MerkleHashOrchard::from_cmx(&note.commitment().into());
                frontier.append(leaf);

                let path = frontier
                    .witness(|addr| Some(<MerkleHashOrchard as Hashable>::empty_root(addr.level())))
                    .ok()
                    .flatten()
                    .expect("we can always construct a correct Merkle path");
                notes_and_auth_paths.push((*note, path.into()));
            }

            ArbitraryBundleInputs {
                rng: StdRng::from_seed(rng_seed),
                sk,
                anchor: frontier.root().into(),
                notes: notes_and_auth_paths,
                output_amounts
>>>>>>> 78c8efc2
            }
        }

        /// Produce an arbitrary valid Orchard bundle using a random spending key.
        pub fn arb_bundle<V: TryFrom<i64> + Debug + Copy + Into<i64>>(
        ) -> impl Strategy<Value = Bundle<Authorized, V, D>> {
            arb_spending_key()
                .prop_flat_map(BuilderArb::<D>::arb_bundle_inputs)
                .prop_map(|inputs| inputs.into_bundle::<V, D>())
        }

        /// Produce an arbitrary valid Orchard bundle using a specified spending key.
        pub fn arb_bundle_with_key<V: TryFrom<i64> + Debug + Copy + Into<i64>>(
            k: SpendingKey,
        ) -> impl Strategy<Value = Bundle<Authorized, V, D>> {
            BuilderArb::<D>::arb_bundle_inputs(k).prop_map(|inputs| inputs.into_bundle::<V, D>())
        }
    }
}

#[cfg(test)]
mod tests {
    use rand::rngs::OsRng;

    use crate::{
        builder::BundleType,
        bundle::{Authorized, Bundle},
        circuit::ProvingKey,
        constants::MERKLE_DEPTH_ORCHARD,
        keys::{FullViewingKey, Scope, SpendingKey},
        note::AssetBase,
        orchard_flavor::OrchardZSA,
        tree::EMPTY_ROOTS,
        value::NoteValue,
    };

    use super::Builder;

    #[test]
    fn shielding_bundle() {
        // FIXME: consider adding test for OrchardVanilla as well
        let pk = ProvingKey::build::<OrchardZSA>();
        let mut rng = OsRng;

        let sk = SpendingKey::random(&mut rng);
        let fvk = FullViewingKey::from(&sk);
        let recipient = fvk.address_at(0u32, Scope::External);

        let mut builder = Builder::new(
            BundleType::DEFAULT_VANILLA,
            EMPTY_ROOTS[MERKLE_DEPTH_ORCHARD].into(),
        );

        builder
            .add_output(
                None,
                recipient,
                NoteValue::from_raw(5000),
                AssetBase::native(),
                None,
            )
            .unwrap();
        let balance: i64 = builder.value_balance().unwrap();
        assert_eq!(balance, -5000);

        let bundle: Bundle<Authorized, i64, OrchardZSA> = builder
            .build(&mut rng)
            .unwrap()
            .unwrap()
            .0
            .create_proof(&pk, &mut rng)
            .unwrap()
            .prepare(rng, [0; 32])
            .finalize()
            .unwrap();
        assert_eq!(bundle.value_balance(), &(-5000))
    }
}<|MERGE_RESOLUTION|>--- conflicted
+++ resolved
@@ -10,32 +10,19 @@
 use pasta_curves::pallas;
 use rand::{prelude::SliceRandom, CryptoRng, RngCore};
 
-<<<<<<< HEAD
 use zcash_note_encryption_zsa::NoteEncryption;
 
 use crate::{
     action::Action,
     address::Address,
-    bundle::{Authorization, Authorized, Bundle, Flags, OrchardHash},
+    bundle::{derive_bvk, Authorization, Authorized, Bundle, Flags, OrchardHash},
     circuit::{Instance, OrchardCircuit, OrchardCircuitBase, Proof, ProvingKey},
-=======
-use crate::{
-    action::Action,
-    address::Address,
-    bundle::{derive_bvk, Authorization, Authorized, Bundle, Flags},
-    circuit::{Circuit, Instance, Proof, ProvingKey},
->>>>>>> 78c8efc2
     keys::{
         FullViewingKey, OutgoingViewingKey, Scope, SpendAuthorizingKey, SpendValidatingKey,
         SpendingKey,
     },
-<<<<<<< HEAD
-    note::{AssetBase, Note, TransmittedNoteCiphertext},
+    note::{AssetBase, Note, Rho, TransmittedNoteCiphertext},
     note_encryption::{OrchardDomain, OrchardDomainBase},
-=======
-    note::{AssetBase, Note, Rho, TransmittedNoteCiphertext},
-    note_encryption_v3::OrchardNoteEncryption,
->>>>>>> 78c8efc2
     primitives::redpallas::{self, Binding, SpendAuth},
     tree::{Anchor, MerklePath},
     value::{self, NoteValue, OverflowError, ValueCommitTrapdoor, ValueCommitment, ValueSum},
@@ -423,19 +410,8 @@
         let cm_new = note.commitment();
         let cmx = cm_new.into();
 
-<<<<<<< HEAD
-        let encryptor = NoteEncryption::<OrchardDomainBase<D>>::new(
-            self.output.ovk,
-            note,
-            self.output.memo.unwrap_or_else(|| {
-                let mut memo = [0; 512];
-                memo[0] = 0xf6;
-                memo
-            }),
-        );
-=======
-        let encryptor = OrchardNoteEncryption::new(self.output.ovk, note, self.output.memo);
->>>>>>> 78c8efc2
+        let encryptor =
+            NoteEncryption::<OrchardDomainBase<D>>::new(self.output.ovk, note, self.output.memo);
 
         let encrypted_note = TransmittedNoteCiphertext {
             epk_bytes: encryptor.epk().to_bytes().0,
@@ -465,7 +441,7 @@
 /// Type alias for an in-progress bundle that has no proofs or signatures.
 ///
 /// This is returned by [`Builder::build`].
-pub type UnauthorizedBundle<V> = Bundle<InProgress<Unproven, Unauthorized>, V>;
+pub type UnauthorizedBundle<V, D> = Bundle<InProgress<Unproven<D>, Unauthorized>, V, D>;
 
 /// Metadata about a bundle created by [`bundle`] or [`Builder::build`] that is not
 /// necessarily recoverable from the bundle itself.
@@ -527,8 +503,6 @@
     bundle_type: BundleType,
     anchor: Anchor,
 }
-
-type UnauthorizedBundle<V, D> = Bundle<InProgress<Unproven<D>, Unauthorized>, V, D>;
 
 impl Builder {
     /// Constructs a new empty builder for an Orchard bundle.
@@ -656,106 +630,12 @@
     ///
     /// The returned bundle will have no proof or signatures; these can be applied with
     /// [`Bundle::create_proof`] and [`Bundle::apply_signatures`] respectively.
-<<<<<<< HEAD
-    pub fn build<
-        V: TryFrom<i64> + Copy + Into<i64>,
-        D: OrchardDomain + OrchardCircuit + OrchardHash,
-    >(
-        self,
-        mut rng: impl RngCore,
-    ) -> Result<UnauthorizedBundle<V, D>, BuildError> {
-        let mut pre_actions: Vec<_> = Vec::new();
-
-        // Pair up the spends and recipients, extending with dummy values as necessary.
-        for (asset, (mut spends, mut recipients)) in
-            partition_by_asset(&self.spends, &self.recipients, &mut rng)
-        {
-            let num_spends = spends.len();
-            let num_recipients = recipients.len();
-            let mut num_actions = [num_spends, num_recipients].iter().max().cloned().unwrap();
-            // We might have to add dummy/split actions only for the first asset to reach MIN_ACTIONS.
-            pre_actions
-                .is_empty()
-                .then(|| num_actions += self.num_missing_actions());
-
-            let first_spend = spends.first().cloned();
-
-            spends.extend(
-                iter::repeat_with(|| pad_spend(first_spend.as_ref(), asset, &mut rng))
-                    .take(num_actions - num_spends),
-            );
-
-            // Extend the recipients with dummy values.
-            recipients.extend(
-                iter::repeat_with(|| RecipientInfo::dummy(&mut rng, asset))
-                    .take(num_actions - num_recipients),
-            );
-
-            // Shuffle the spends and recipients, so that learning the position of a
-            // specific spent note or output note doesn't reveal anything on its own about
-            // the meaning of that note in the transaction context.
-            spends.shuffle(&mut rng);
-            recipients.shuffle(&mut rng);
-
-            assert_eq!(spends.len(), recipients.len());
-            pre_actions.extend(
-                spends
-                    .into_iter()
-                    .zip(recipients.into_iter())
-                    .map(|(spend, recipient)| ActionInfo::new(spend, recipient, &mut rng)),
-            );
-        }
-
-        // Move some things out of self that we will need.
-        let flags = self.flags;
-        let anchor = self.anchor;
-
-        // Determine the value balance for this bundle, ensuring it is valid.
-        let native_value_balance: V = pre_actions
-            .iter()
-            .filter(|action| action.spend.note.asset().is_native().into())
-            .try_fold(ValueSum::zero(), |acc, action| acc + action.value_sum())
-            .ok_or(OverflowError)?
-            .into()?;
-
-        // Compute the transaction binding signing key.
-        let bsk = pre_actions
-            .iter()
-            .map(|a| &a.rcv)
-            .sum::<ValueCommitTrapdoor>()
-            .into_bsk();
-
-        // Create the actions.
-        let (actions, circuits): (Vec<_>, Vec<_>) = pre_actions
-            .into_iter()
-            .map(|a| a.build::<D>(&mut rng))
-            .unzip();
-
-        let bundle = Bundle::from_parts(
-            NonEmpty::from_vec(actions).unwrap(),
-            flags,
-            native_value_balance,
-            self.burn
-                .into_iter()
-                .map(|(asset, value)| Ok((asset, value.into()?)))
-                .collect::<Result<_, BuildError>>()?,
-            anchor,
-            InProgress {
-                proof: Unproven { circuits },
-                sigs: Unauthorized { bsk },
-            },
-        );
-
-        assert_eq!(
-            redpallas::VerificationKey::from(&bundle.authorization().sigs.bsk),
-            bundle.binding_validating_key()
-        );
-        Ok(bundle)
-=======
-    pub fn build<V: TryFrom<i64>>(
+    // FIXME: Consider factoring parts of the return type into `type` definitions
+    #[allow(clippy::type_complexity)]
+    pub fn build<V: TryFrom<i64>, D: OrchardDomain + OrchardCircuit + OrchardHash>(
         self,
         rng: impl RngCore,
-    ) -> Result<Option<(UnauthorizedBundle<V>, BundleMetadata)>, BuildError> {
+    ) -> Result<Option<(UnauthorizedBundle<V, D>, BundleMetadata)>, BuildError> {
         bundle(
             rng,
             self.anchor,
@@ -764,7 +644,6 @@
             self.outputs,
             self.burn,
         )
->>>>>>> 78c8efc2
     }
 }
 
@@ -773,8 +652,8 @@
 /// The index is used to track the position of the note in the bundle.
 type MetadataIdx = Option<usize>;
 
-/// Partition a list of spends and recipients by note types.
-/// Method creates single dummy ZEC note if spends and recipients are both empty.
+/// Partition a list of spends and outputs by note types.
+/// Method creates single dummy ZEC note if spends and outputs are both empty.
 #[allow(clippy::type_complexity)]
 fn partition_by_asset(
     spends: &[SpendInfo],
@@ -833,14 +712,16 @@
 ///
 /// The returned bundle will have no proof or signatures; these can be applied with
 /// [`Bundle::create_proof`] and [`Bundle::apply_signatures`] respectively.
-pub fn bundle<V: TryFrom<i64>>(
+// FIXME: Consider factoring parts of the return type into `type` definitions
+#[allow(clippy::type_complexity)]
+pub fn bundle<V: TryFrom<i64>, D: OrchardDomain + OrchardCircuit + OrchardHash>(
     mut rng: impl RngCore,
     anchor: Anchor,
     bundle_type: BundleType,
     spends: Vec<SpendInfo>,
     outputs: Vec<OutputInfo>,
     burn: HashMap<AssetBase, ValueSum>,
-) -> Result<Option<(UnauthorizedBundle<V>, BundleMetadata)>, BuildError> {
+) -> Result<Option<(UnauthorizedBundle<V, D>, BundleMetadata)>, BuildError> {
     let flags = bundle_type.flags();
 
     let num_requested_spends = spends.len();
@@ -1295,13 +1176,8 @@
     use crate::note::AssetBase;
     use crate::{
         address::testing::arb_address,
-<<<<<<< HEAD
-        bundle::{Authorized, Bundle, Flags, OrchardHash},
+        bundle::{Authorized, Bundle, OrchardHash},
         circuit::{OrchardCircuit, ProvingKey},
-=======
-        bundle::{Authorized, Bundle},
-        circuit::ProvingKey,
->>>>>>> 78c8efc2
         keys::{testing::arb_spending_key, FullViewingKey, SpendAuthorizingKey, SpendingKey},
         note::testing::arb_note,
         note_encryption::OrchardDomain,
@@ -1368,7 +1244,6 @@
         }
     }
 
-<<<<<<< HEAD
     /// `BuilderArb` serves as a utility structure in property-based testing, designed specifically to adapt
     /// `arb_...` functions for compatibility with both variations of the Orchard protocol: Vanilla and ZSA.
     /// This adaptation is necessary due to the proptest crate's limitation, which prevents the direct
@@ -1385,8 +1260,7 @@
             fn arb_bundle_inputs(sk: SpendingKey)
             (
                 n_notes in 1usize..30,
-                n_recipients in 1..30,
-
+                n_outputs in 1..30,
             )
             (
                 // generate note values that we're certain won't exceed MAX_NOTE_VALUE in total
@@ -1394,14 +1268,14 @@
                     arb_positive_note_value(MAX_NOTE_VALUE / n_notes as u64).prop_flat_map(arb_note),
                     n_notes
                 ),
-                recipient_amounts in vec(
+                output_amounts in vec(
                     arb_address().prop_flat_map(move |a| {
-                        arb_positive_note_value(MAX_NOTE_VALUE / n_recipients as u64)
+                        arb_positive_note_value(MAX_NOTE_VALUE / n_outputs as u64)
                             .prop_map(move |v| {
                                 (a,v, AssetBase::native())
                             })
                     }),
-                    n_recipients as usize,
+                    n_outputs as usize,
                 ),
                 rng_seed in prop::array::uniform32(prop::num::u8::ANY)
             ) -> ArbitraryBundleInputs<StdRng> {
@@ -1426,57 +1300,8 @@
                     sk,
                     anchor: frontier.root().into(),
                     notes: notes_and_auth_paths,
-                    recipient_amounts
+                    output_amounts
                 }
-=======
-    prop_compose! {
-        /// Produce a random valid Orchard bundle.
-        fn arb_bundle_inputs(sk: SpendingKey)
-        (
-            n_notes in 1usize..30,
-            n_outputs in 1..30,
-
-        )
-        (
-            // generate note values that we're certain won't exceed MAX_NOTE_VALUE in total
-            notes in vec(
-                arb_positive_note_value(MAX_NOTE_VALUE / n_notes as u64).prop_flat_map(arb_note),
-                n_notes
-            ),
-            output_amounts in vec(
-                arb_address().prop_flat_map(move |a| {
-                    arb_positive_note_value(MAX_NOTE_VALUE / n_outputs as u64)
-                        .prop_map(move |v| {
-                            (a,v, AssetBase::native())
-                        })
-                }),
-                n_outputs as usize,
-            ),
-            rng_seed in prop::array::uniform32(prop::num::u8::ANY)
-        ) -> ArbitraryBundleInputs<StdRng> {
-            use crate::constants::MERKLE_DEPTH_ORCHARD;
-            let mut frontier = Frontier::<MerkleHashOrchard, { MERKLE_DEPTH_ORCHARD as u8 }>::empty();
-            let mut notes_and_auth_paths: Vec<(Note, MerklePath)> = Vec::new();
-
-            for note in notes.iter() {
-                let leaf = MerkleHashOrchard::from_cmx(&note.commitment().into());
-                frontier.append(leaf);
-
-                let path = frontier
-                    .witness(|addr| Some(<MerkleHashOrchard as Hashable>::empty_root(addr.level())))
-                    .ok()
-                    .flatten()
-                    .expect("we can always construct a correct Merkle path");
-                notes_and_auth_paths.push((*note, path.into()));
-            }
-
-            ArbitraryBundleInputs {
-                rng: StdRng::from_seed(rng_seed),
-                sk,
-                anchor: frontier.root().into(),
-                notes: notes_and_auth_paths,
-                output_amounts
->>>>>>> 78c8efc2
             }
         }
 
