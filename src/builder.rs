--- conflicted
+++ resolved
@@ -2,11 +2,8 @@
 
 use core::fmt;
 use core::iter;
-<<<<<<< HEAD
 use std::collections::HashMap;
-=======
 use std::fmt::Display;
->>>>>>> 3619b86d
 
 use ff::Field;
 use nonempty::NonEmpty;
@@ -271,6 +268,7 @@
         let encryptor = OrchardNoteEncryption::new(
             self.output.ovk,
             note,
+            self.output.recipient,
             self.output.memo.unwrap_or_else(|| {
                 let mut memo = [0; 512];
                 memo[0] = 0xf6;
@@ -394,7 +392,6 @@
         Ok(())
     }
 
-<<<<<<< HEAD
     /// Add an instruction to burn a given amount of a specific asset.
     pub fn add_burn(&mut self, asset: AssetBase, value: NoteValue) -> Result<(), &'static str> {
         if asset.is_native().into() {
@@ -404,7 +401,8 @@
         let sum = (cur + value).ok_or("Orchard ValueSum operation overflowed")?;
         self.burn.insert(asset, sum);
         Ok(())
-=======
+    }
+
     /// Returns the action spend components that will be produced by the
     /// transaction being constructed
     pub fn spends(&self) -> &Vec<impl InputView<()>> {
@@ -415,7 +413,6 @@
     /// transaction being constructed
     pub fn outputs(&self) -> &Vec<impl OutputView> {
         &self.recipients
->>>>>>> 3619b86d
     }
 
     /// The net value of the bundle to be built. The value of all spends,
@@ -450,13 +447,9 @@
     pub fn build<V: TryFrom<i64> + Copy + Into<i64>>(
         self,
         mut rng: impl RngCore,
-<<<<<<< HEAD
-    ) -> Result<Bundle<InProgress<Unproven, Unauthorized>, V>, Error> {
+    ) -> Result<Bundle<InProgress<Unproven, Unauthorized>, V>, BuildError> {
         let mut pre_actions: Vec<_> = Vec::new();
 
-=======
-    ) -> Result<Bundle<InProgress<Unproven, Unauthorized>, V>, BuildError> {
->>>>>>> 3619b86d
         // Pair up the spends and recipients, extending with dummy values as necessary.
         for (asset, (mut spends, mut recipients)) in
             partition_by_asset(&self.spends, &self.recipients, &mut rng)
@@ -508,16 +501,8 @@
             .fold(Some(ValueSum::zero()), |acc, action| {
                 acc? + action.value_sum()
             })
-<<<<<<< HEAD
             .ok_or(OverflowError)?
             .into()?;
-=======
-            .ok_or(OverflowError)?;
-
-        let result_value_balance: V = i64::try_from(value_balance)
-            .map_err(BuildError::ValueSum)
-            .and_then(|i| V::try_from(i).map_err(|_| BuildError::ValueSum(value::OverflowError)))?;
->>>>>>> 3619b86d
 
         // Compute the transaction binding signing key.
         let bsk = pre_actions
@@ -537,7 +522,7 @@
             self.burn
                 .into_iter()
                 .map(|(asset, value)| Ok((asset, value.into()?)))
-                .collect::<Result<_, Error>>()?,
+                .collect::<Result<_, BuildError>>()?,
             anchor,
             InProgress {
                 proof: Unproven { circuits },
