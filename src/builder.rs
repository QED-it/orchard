//! Logic for building Orchard components of transactions.

use alloc::collections::BTreeMap;
use alloc::vec::Vec;
use core::fmt;
use core::iter;
<<<<<<< HEAD
use std::collections::HashMap;
use std::fmt::Display;
=======
>>>>>>> 4fa6d3b5

use ff::Field;
use pasta_curves::pallas;
use rand::{prelude::SliceRandom, CryptoRng, RngCore};

use zcash_note_encryption_zsa::NoteEncryption;

use crate::builder::BuildError::{BurnNative, BurnZero};
use crate::orchard_flavor::{OrchardVanilla, OrchardZSA};
use crate::{
    address::Address,
<<<<<<< HEAD
    bundle::{derive_bvk, Authorization, Authorized, Bundle, Flags},
    circuit::{Circuit, Instance, Proof, ProvingKey, Witnesses},
    domain::{OrchardDomain, OrchardDomainCommon},
=======
    bundle::{Authorization, Authorized, Bundle, Flags},
>>>>>>> 4fa6d3b5
    keys::{
        FullViewingKey, OutgoingViewingKey, Scope, SpendAuthorizingKey, SpendValidatingKey,
        SpendingKey,
    },
<<<<<<< HEAD
    note::{AssetBase, Note, Rho, TransmittedNoteCiphertext},
    orchard_flavor::{Flavor, OrchardFlavor},
=======
    note::{ExtractedNoteCommitment, Note, Nullifier, Rho, TransmittedNoteCiphertext},
    note_encryption::OrchardNoteEncryption,
>>>>>>> 4fa6d3b5
    primitives::redpallas::{self, Binding, SpendAuth},
    tree::{Anchor, MerklePath},
    value::{self, NoteValue, OverflowError, ValueCommitTrapdoor, ValueCommitment, ValueSum},
    Proof,
};

#[cfg(feature = "circuit")]
use {
    crate::{
        action::Action,
        circuit::{Circuit, Instance, ProvingKey},
    },
    nonempty::NonEmpty,
};

const MIN_ACTIONS: usize = 2;

/// An enumeration of rules for Orchard bundle construction.
#[derive(Clone, Copy, Debug, PartialEq, Eq)]
pub enum BundleType {
    /// A transactional bundle will be padded if necessary to contain at least 2 actions,
    /// irrespective of whether any genuine actions are required.
    Transactional {
        /// The flags that control whether spends and/or outputs are enabled for the bundle.
        flags: Flags,
        /// A flag that, when set to `true`, indicates that a bundle should be produced even if no
        /// spends or outputs have been added to the bundle; in such a circumstance, all of the
        /// actions in the resulting bundle will be dummies.
        bundle_required: bool,
    },
    /// A coinbase bundle is required to have no non-dummy spends. No padding is performed.
    Coinbase,
}

impl BundleType {
    /// The default bundle type has all flags enabled, ZSA disabled, and does not require a bundle
    /// to be produced.
    pub const DEFAULT_VANILLA: BundleType = BundleType::Transactional {
        flags: Flags::ENABLED_WITHOUT_ZSA,
        bundle_required: false,
    };

    /// The default bundle with all flags enabled, including ZSA.
    pub const DEFAULT_ZSA: BundleType = BundleType::Transactional {
        flags: Flags::ENABLED_WITH_ZSA,
        bundle_required: false,
    };

    /// The DISABLED bundle type does not permit any bundle to be produced, and when used in the
    /// builder will prevent any spends or outputs from being added.
    pub const DISABLED: BundleType = BundleType::Transactional {
        flags: Flags::from_parts(false, false, false),
        bundle_required: false,
    };

    /// Returns the number of logical actions that builder will produce in constructing a bundle
    /// of this type, given the specified numbers of spends and outputs.
    ///
    /// Returns an error if the specified number of spends and outputs is incompatible with
    /// this bundle type.
    pub fn num_actions(
        &self,
        num_spends: usize,
        num_outputs: usize,
    ) -> Result<usize, &'static str> {
        let num_requested_actions = core::cmp::max(num_spends, num_outputs);

        match self {
            BundleType::Transactional {
                flags,
                bundle_required,
            } => {
                if !flags.spends_enabled() && num_spends > 0 {
                    Err("Spends are disabled, so num_spends must be zero")
                } else if !flags.outputs_enabled() && num_outputs > 0 {
                    Err("Outputs are disabled, so num_outputs must be zero")
                } else {
                    Ok(if *bundle_required || num_requested_actions > 0 {
                        core::cmp::max(num_requested_actions, MIN_ACTIONS)
                    } else {
                        0
                    })
                }
            }
            BundleType::Coinbase => {
                if num_spends > 0 {
                    Err("Coinbase bundles have spends disabled, so num_spends must be zero")
                } else {
                    Ok(num_outputs)
                }
            }
        }
    }

    /// Returns the set of flags and the anchor that will be used for bundle construction.
    pub fn flags(&self) -> Flags {
        match self {
            BundleType::Transactional { flags, .. } => *flags,
            BundleType::Coinbase => Flags::SPENDS_DISABLED_WITHOUT_ZSA,
        }
    }
}

/// An error type for the kinds of errors that can occur during bundle construction.
#[derive(Debug)]
pub enum BuildError {
    /// Spends are disabled for the provided bundle type.
    SpendsDisabled,
    /// Spends are disabled for the provided bundle type.
    OutputsDisabled,
    /// The anchor provided to this builder doesn't match the Merkle path used to add a spend.
    AnchorMismatch,
    /// A bundle could not be built because required signatures were missing.
    MissingSignatures,
    /// An error occurred in the process of producing a proof for a bundle.
    #[cfg(feature = "circuit")]
    Proof(halo2_proofs::plonk::Error),
    /// An overflow error occurred while attempting to construct the value
    /// for a bundle.
    ValueSum(value::OverflowError),
    /// External signature is not valid.
    InvalidExternalSignature,
    /// A signature is valid for more than one input. This should never happen if `alpha`
    /// is sampled correctly, and indicates a critical failure in randomness generation.
    DuplicateSignature,
    /// The bundle being constructed violated the construction rules for the requested bundle type.
    BundleTypeNotSatisfiable,
    /// Native asset cannot be burned
    BurnNative,
    /// The value to be burned cannot be zero
    BurnZero,
    /// The asset to be burned is duplicated.
    BurnDuplicateAsset,
    /// There is no available split note for this asset.
    NoSplitNoteAvailable,
}

impl fmt::Display for BuildError {
    fn fmt(&self, f: &mut fmt::Formatter<'_>) -> fmt::Result {
        use BuildError::*;
        match self {
            MissingSignatures => f.write_str("Required signatures were missing during build"),
            #[cfg(feature = "circuit")]
            Proof(e) => f.write_str(&format!("Could not create proof: {}", e)),
            ValueSum(_) => f.write_str("Overflow occurred during value construction"),
            InvalidExternalSignature => f.write_str("External signature was invalid"),
            DuplicateSignature => f.write_str("Signature valid for more than one input"),
            BundleTypeNotSatisfiable => {
                f.write_str("Bundle structure did not conform to requested bundle type.")
            }
            SpendsDisabled => f.write_str("Spends are not enabled for the requested bundle type."),
            OutputsDisabled => f.write_str("Spends are not enabled for the requested bundle type."),
            AnchorMismatch => {
                f.write_str("All spends must share the anchor requested for the transaction.")
            }
            BurnNative => f.write_str("Burning is only possible for non-native assets"),
            BurnZero => f.write_str("Burning is not possible for zero values"),
            BurnDuplicateAsset => f.write_str("Duplicate assets are not allowed when burning"),
            NoSplitNoteAvailable => f.write_str("No split note has been provided for this asset"),
        }
    }
}

#[cfg(feature = "std")]
impl std::error::Error for BuildError {}

#[cfg(feature = "circuit")]
impl From<halo2_proofs::plonk::Error> for BuildError {
    fn from(e: halo2_proofs::plonk::Error) -> Self {
        BuildError::Proof(e)
    }
}

impl From<value::OverflowError> for BuildError {
    fn from(e: value::OverflowError) -> Self {
        BuildError::ValueSum(e)
    }
}

/// An error type for adding a spend to the builder.
#[derive(Debug, PartialEq, Eq)]
pub enum SpendError {
    /// Spends aren't enabled for this builder.
    SpendsDisabled,
    /// The anchor provided to this builder doesn't match the merkle path used to add a spend.
    AnchorMismatch,
    /// The full viewing key provided didn't match the note provided
    FvkMismatch,
}

impl fmt::Display for SpendError {
    fn fmt(&self, f: &mut fmt::Formatter<'_>) -> fmt::Result {
        use SpendError::*;
        f.write_str(match self {
            SpendsDisabled => "Spends are not enabled for this builder",
            AnchorMismatch => "All anchors must be equal.",
            FvkMismatch => "FullViewingKey does not correspond to the given note",
        })
    }
}

#[cfg(feature = "std")]
impl std::error::Error for SpendError {}

/// The only error that can occur here is if outputs are disabled for this builder.
#[derive(Debug, PartialEq, Eq)]
pub struct OutputError;

impl fmt::Display for OutputError {
    fn fmt(&self, f: &mut fmt::Formatter<'_>) -> fmt::Result {
        f.write_str("Outputs are not enabled for this builder")
    }
}

#[cfg(feature = "std")]
impl std::error::Error for OutputError {}

/// Information about a specific note to be spent in an [`Action`].
#[derive(Debug, Clone)]
pub struct SpendInfo {
    pub(crate) dummy_sk: Option<SpendingKey>,
    pub(crate) fvk: FullViewingKey,
    pub(crate) scope: Scope,
    pub(crate) note: Note,
    pub(crate) merkle_path: MerklePath,
    // a flag to indicate whether the value of the note will be counted in the `ValueSum` of the action.
    pub(crate) split_flag: bool,
}

impl SpendInfo {
    /// This constructor is public to enable creation of custom builders.
    /// If you are not creating a custom builder, use [`Builder::add_spend`] instead.
    ///
    /// Creates a `SpendInfo` from note, full viewing key owning the note,
    /// and merkle path witness of the note.
    ///
    /// Returns `None` if the `fvk` does not own the `note`.
    ///
    /// [`Builder::add_spend`]: Builder::add_spend
    pub fn new(
        fvk: FullViewingKey,
        note: Note,
        merkle_path: MerklePath,
        split_flag: bool,
    ) -> Option<Self> {
        let scope = fvk.scope_for_address(&note.recipient())?;
        Some(SpendInfo {
            dummy_sk: None,
            fvk,
            scope,
            note,
            merkle_path,
            split_flag,
        })
    }

    /// Defined in [Zcash Protocol Spec § 4.8.3: Dummy Notes (Orchard)][orcharddummynotes].
    ///
    /// [orcharddummynotes]: https://zips.z.cash/protocol/nu5.pdf#orcharddummynotes
    fn dummy(asset: AssetBase, rng: &mut impl RngCore) -> Self {
        let (sk, fvk, note) = Note::dummy(rng, None, asset);
        let merkle_path = MerklePath::dummy(rng);

        SpendInfo {
            dummy_sk: Some(sk),
            fvk,
            // We use external scope to avoid unnecessary derivations, because the dummy
            // note's spending key is random and thus scoping is irrelevant.
            scope: Scope::External,
            note,
            merkle_path,
            split_flag: false,
        }
    }

    /// Creates a split spend, which is identical to origin normal spend except that
    /// `rseed_split_note` contains a random seed. In addition, the split_flag is raised.
    ///
    /// Defined in [Transfer and Burn of Zcash Shielded Assets ZIP-0226 § Split Notes (DRAFT PR)][TransferZSA].
    ///
    /// [TransferZSA]: https://zips.z.cash/zip-0226#split-notes
    fn create_split_spend(&self, rng: &mut impl RngCore) -> Self {
        SpendInfo {
            dummy_sk: None,
            fvk: self.fvk.clone(),
            // We use external scope to avoid unnecessary derivations
            scope: Scope::External,
            note: self.note.create_split_note(rng),
            merkle_path: self.merkle_path.clone(),
            split_flag: true,
        }
    }

    fn has_matching_anchor(&self, anchor: &Anchor) -> bool {
        if self.note.value() == NoteValue::zero() {
            true
        } else {
            let cm = self.note.commitment();
            let path_root = self.merkle_path.root(cm.into());
            &path_root == anchor
        }
    }

    /// Builds the spend half of an action.
    ///
    /// The returned values are chosen as in [Zcash Protocol Spec § 4.7.3: Sending Notes (Orchard)][orchardsend].
    ///
    /// [orchardsend]: https://zips.z.cash/protocol/nu5.pdf#orchardsend
    fn build(
        &self,
        mut rng: impl RngCore,
    ) -> (
        Nullifier,
        SpendValidatingKey,
        pallas::Scalar,
        redpallas::VerificationKey<SpendAuth>,
    ) {
        let nf_old = self.note.nullifier(&self.fvk);
        let ak: SpendValidatingKey = self.fvk.clone().into();
        let alpha = pallas::Scalar::random(&mut rng);
        let rk = ak.randomize(&alpha);

        (nf_old, ak, alpha, rk)
    }

    fn into_pczt(self, rng: impl RngCore) -> crate::pczt::Spend {
        let (nf_old, _, alpha, rk) = self.build(rng);

        crate::pczt::Spend {
            nullifier: nf_old,
            rk,
            spend_auth_sig: None,
            recipient: Some(self.note.recipient()),
            value: Some(self.note.value()),
            rho: Some(self.note.rho()),
            rseed: Some(*self.note.rseed()),
            fvk: Some(self.fvk),
            witness: Some(self.merkle_path),
            alpha: Some(alpha),
            zip32_derivation: None,
            dummy_sk: self.dummy_sk,
            proprietary: BTreeMap::new(),
        }
    }
}

/// Information about a specific output to receive funds in an [`Action`].
#[derive(Debug, Clone)]
pub struct OutputInfo {
    ovk: Option<OutgoingViewingKey>,
    recipient: Address,
    value: NoteValue,
    asset: AssetBase,
    memo: [u8; 512],
}

impl OutputInfo {
    /// Constructs a new OutputInfo from its constituent parts.
    pub fn new(
        ovk: Option<OutgoingViewingKey>,
        recipient: Address,
        value: NoteValue,
        asset: AssetBase,
        memo: Option<[u8; 512]>,
    ) -> Self {
        Self {
            ovk,
            recipient,
            value,
            asset,
            memo: memo.unwrap_or_else(|| {
                let mut memo = [0; 512];
                memo[0] = 0xf6;
                memo
            }),
        }
    }

    /// Defined in [Zcash Protocol Spec § 4.8.3: Dummy Notes (Orchard)][orcharddummynotes].
    ///
    /// [orcharddummynotes]: https://zips.z.cash/protocol/nu5.pdf#orcharddummynotes
    pub fn dummy(rng: &mut impl RngCore, asset: AssetBase) -> Self {
        let fvk: FullViewingKey = (&SpendingKey::random(rng)).into();
        let recipient = fvk.address_at(0u32, Scope::External);

        Self::new(None, recipient, NoteValue::zero(), asset, None)
    }

    /// Builds the output half of an action.
    ///
    /// Defined in [Zcash Protocol Spec § 4.7.3: Sending Notes (Orchard)][orchardsend].
    ///
    /// [orchardsend]: https://zips.z.cash/protocol/nu5.pdf#orchardsend
    fn build(
        &self,
        cv_net: &ValueCommitment,
        nf_old: Nullifier,
        mut rng: impl RngCore,
    ) -> (Note, ExtractedNoteCommitment, TransmittedNoteCiphertext) {
        let rho = Rho::from_nf_old(nf_old);
        let note = Note::new(self.recipient, self.value, rho, &mut rng);
        let cm_new = note.commitment();
        let cmx = cm_new.into();

        let encryptor = OrchardNoteEncryption::new(self.ovk.clone(), note, self.memo);

        let encrypted_note = TransmittedNoteCiphertext {
            epk_bytes: encryptor.epk().to_bytes().0,
            enc_ciphertext: encryptor.encrypt_note_plaintext(),
            out_ciphertext: encryptor.encrypt_outgoing_plaintext(cv_net, &cmx, &mut rng),
        };

        (note, cmx, encrypted_note)
    }

    fn into_pczt(
        self,
        cv_net: &ValueCommitment,
        nf_old: Nullifier,
        rng: impl RngCore,
    ) -> crate::pczt::Output {
        let (note, cmx, encrypted_note) = self.build(cv_net, nf_old, rng);

        crate::pczt::Output {
            cmx,
            encrypted_note,
            recipient: Some(self.recipient),
            value: Some(self.value),
            rseed: Some(*note.rseed()),
            // TODO: Extract ock from the encryptor and save it so
            // Signers can check `out_ciphertext`.
            ock: None,
            zip32_derivation: None,
            user_address: None,
            proprietary: BTreeMap::new(),
        }
    }
}

/// Information about a specific [`Action`] we plan to build.
#[derive(Debug)]
struct ActionInfo {
    spend: SpendInfo,
    output: OutputInfo,
    rcv: ValueCommitTrapdoor,
}

impl ActionInfo {
    fn new(spend: SpendInfo, output: OutputInfo, rng: impl RngCore) -> Self {
        ActionInfo {
            spend,
            output,
            rcv: ValueCommitTrapdoor::random(rng),
        }
    }

    /// Returns the value sum for this action.
    /// Split notes do not contribute to the value sum.
    fn value_sum(&self) -> ValueSum {
        let spent_value = if self.spend.split_flag {
            NoteValue::zero()
        } else {
            self.spend.note.value()
        };

        spent_value - self.output.value
    }

    /// Builds the action.
    ///
    /// Defined in [Zcash Protocol Spec § 4.7.3: Sending Notes (Orchard)][orchardsend].
    ///
    /// [orchardsend]: https://zips.z.cash/protocol/nu5.pdf#orchardsend
<<<<<<< HEAD
    ///
    /// # Panics
    ///
    /// Panics if the asset types of the spent and output notes do not match.
    fn build<D: OrchardDomainCommon>(
        self,
        mut rng: impl RngCore,
    ) -> (Action<SigningMetadata, D>, Witnesses) {
        assert_eq!(
            self.spend.note.asset(),
            self.output.asset,
            "spend and recipient note types must be equal"
        );

=======
    #[cfg(feature = "circuit")]
    fn build(self, mut rng: impl RngCore) -> (Action<SigningMetadata>, Circuit) {
>>>>>>> 4fa6d3b5
        let v_net = self.value_sum();
        let asset = self.output.asset;
        let cv_net = ValueCommitment::derive(v_net, self.rcv, asset);

<<<<<<< HEAD
        let nf_old = self.spend.note.nullifier(&self.spend.fvk);
        let rho = Rho::from_nf_old(nf_old);
        let ak: SpendValidatingKey = self.spend.fvk.clone().into();
        let alpha = pallas::Scalar::random(&mut rng);
        let rk = ak.randomize(&alpha);

        let note = Note::new(
            self.output.recipient,
            self.output.value,
            self.output.asset,
            rho,
            &mut rng,
        );
        let cm_new = note.commitment();
        let cmx = cm_new.into();

        let encryptor =
            NoteEncryption::<OrchardDomain<D>>::new(self.output.ovk, note, self.output.memo);

        let encrypted_note = TransmittedNoteCiphertext {
            epk_bytes: encryptor.epk().to_bytes().0,
            enc_ciphertext: encryptor.encrypt_note_plaintext(),
            out_ciphertext: encryptor.encrypt_outgoing_plaintext(&cv_net, &cmx, &mut rng),
        };
=======
        let (nf_old, ak, alpha, rk) = self.spend.build(&mut rng);
        let (note, cmx, encrypted_note) = self.output.build(&cv_net, nf_old, &mut rng);
>>>>>>> 4fa6d3b5

        (
            Action::from_parts(
                nf_old,
                rk,
                cmx,
                encrypted_note,
                cv_net,
                SigningMetadata {
                    dummy_ask: self.spend.dummy_sk.as_ref().map(SpendAuthorizingKey::from),
                    parts: SigningParts { ak, alpha },
                },
            ),
            Witnesses::from_action_context_unchecked(self.spend, note, alpha, self.rcv),
        )
    }

    fn build_for_pczt(self, mut rng: impl RngCore) -> crate::pczt::Action {
        let v_net = self.value_sum();
        let cv_net = ValueCommitment::derive(v_net, self.rcv.clone());

        let spend = self.spend.into_pczt(&mut rng);
        let output = self.output.into_pczt(&cv_net, spend.nullifier, &mut rng);

        crate::pczt::Action {
            cv_net,
            spend,
            output,
            rcv: Some(self.rcv),
        }
    }
}

/// Type alias for an in-progress bundle that has no proofs or signatures.
///
/// This is returned by [`Builder::build`].
<<<<<<< HEAD
pub type UnauthorizedBundle<V, D> = Bundle<InProgress<Unproven, Unauthorized>, V, D>;
=======
#[cfg(feature = "circuit")]
pub type UnauthorizedBundle<V> = Bundle<InProgress<Unproven, Unauthorized>, V>;
>>>>>>> 4fa6d3b5

/// Metadata about a bundle created by [`bundle`] or [`Builder::build`] that is not
/// necessarily recoverable from the bundle itself.
///
/// This includes information about how [`Action`]s within the bundle are ordered (after
/// padding and randomization) relative to the order in which spends and outputs were
/// provided (to [`bundle`]), or the order in which [`Builder`] mutations were performed.
#[derive(Debug, Clone, PartialEq, Eq)]
pub struct BundleMetadata {
    spend_indices: Vec<usize>,
    output_indices: Vec<usize>,
}

impl BundleMetadata {
    fn new(num_requested_spends: usize, num_requested_outputs: usize) -> Self {
        BundleMetadata {
            spend_indices: vec![0; num_requested_spends],
            output_indices: vec![0; num_requested_outputs],
        }
    }

    /// Returns the metadata for a [`Bundle`] that contains only dummy actions, if any.
    pub fn empty() -> Self {
        Self::new(0, 0)
    }

    /// Returns the index within the bundle of the [`Action`] corresponding to the `n`-th
    /// spend specified in bundle construction. If a [`Builder`] was used, this refers to
    /// the spend added by the `n`-th call to [`Builder::add_spend`].
    ///
    /// For the purpose of improving indistinguishability, actions are padded and note
    /// positions are randomized when building bundles. This means that the bundle
    /// consumer cannot assume that e.g. the first spend they added corresponds to the
    /// first action in the bundle.
    pub fn spend_action_index(&self, n: usize) -> Option<usize> {
        self.spend_indices.get(n).copied()
    }

    /// Returns the index within the bundle of the [`Action`] corresponding to the `n`-th
    /// output specified in bundle construction. If a [`Builder`] was used, this refers to
    /// the output added by the `n`-th call to [`Builder::add_output`].
    ///
    /// For the purpose of improving indistinguishability, actions are padded and note
    /// positions are randomized when building bundles. This means that the bundle
    /// consumer cannot assume that e.g. the first output they added corresponds to the
    /// first action in the bundle.
    pub fn output_action_index(&self, n: usize) -> Option<usize> {
        self.output_indices.get(n).copied()
    }
}

/// A tuple containing an in-progress bundle with no proofs or signatures, and its associated metadata.
pub type UnauthorizedBundleWithMetadata<V, FL> = (UnauthorizedBundle<V, FL>, BundleMetadata);

/// A builder that constructs a [`Bundle`] from a set of notes to be spent, and outputs
/// to receive funds.
#[derive(Debug)]
pub struct Builder {
    spends: Vec<SpendInfo>,
    outputs: Vec<OutputInfo>,
    burn: HashMap<AssetBase, NoteValue>,
    bundle_type: BundleType,
    anchor: Anchor,
}

impl Builder {
    /// Constructs a new empty builder for an Orchard bundle.
    pub fn new(bundle_type: BundleType, anchor: Anchor) -> Self {
        Builder {
            spends: vec![],
            outputs: vec![],
            burn: HashMap::new(),
            bundle_type,
            anchor,
        }
    }

    /// Adds a note to be spent in this transaction.
    ///
    /// - `note` is a spendable note, obtained by trial-decrypting an [`Action`] using the
    ///   [`zcash_note_encryption_zsa`] crate instantiated with [`OrchardDomain`].
    /// - `merkle_path` can be obtained using the [`incrementalmerkletree`] crate
    ///   instantiated with [`MerkleHashOrchard`].
    ///
    /// Returns an error if the given Merkle path does not have the required anchor for
    /// the given note.
    ///
    /// [`OrchardDomain`]: crate::domain::OrchardDomain
    /// [`MerkleHashOrchard`]: crate::tree::MerkleHashOrchard
    pub fn add_spend(
        &mut self,
        fvk: FullViewingKey,
        note: Note,
        merkle_path: MerklePath,
    ) -> Result<(), SpendError> {
        let flags = self.bundle_type.flags();
        if !flags.spends_enabled() {
            return Err(SpendError::SpendsDisabled);
        }

        let spend = SpendInfo::new(fvk, note, merkle_path, false).ok_or(SpendError::FvkMismatch)?;

        // Consistency check: all anchors must be equal.
        if !spend.has_matching_anchor(&self.anchor) {
            return Err(SpendError::AnchorMismatch);
        }

        self.spends.push(spend);

        Ok(())
    }

    /// Adds an address which will receive funds in this transaction.
    pub fn add_output(
        &mut self,
        ovk: Option<OutgoingViewingKey>,
        recipient: Address,
        value: NoteValue,
        asset: AssetBase,
        memo: Option<[u8; 512]>,
    ) -> Result<(), OutputError> {
        let flags = self.bundle_type.flags();
        if !flags.outputs_enabled() {
            return Err(OutputError);
        }

        self.outputs
            .push(OutputInfo::new(ovk, recipient, value, asset, memo));

        Ok(())
    }

    /// Add an instruction to burn a given amount of a specific asset.
    pub fn add_burn(&mut self, asset: AssetBase, value: NoteValue) -> Result<(), BuildError> {
        use std::collections::hash_map::Entry;

        if asset.is_native().into() {
            return Err(BurnNative);
        }

        if value.inner() == 0 {
            return Err(BurnZero);
        }

        match self.burn.entry(asset) {
            Entry::Occupied(_) => Err(BuildError::BurnDuplicateAsset),
            Entry::Vacant(entry) => {
                entry.insert(value);
                Ok(())
            }
        }
    }

    /// Returns the action spend components that will be produced by the
    /// transaction being constructed
    pub fn spends(&self) -> &Vec<impl InputView<()>> {
        &self.spends
    }

    /// Returns the action output components that will be produced by the
    /// transaction being constructed
    pub fn outputs(&self) -> &Vec<impl OutputView> {
        &self.outputs
    }

    /// The net native (ZEC) value of the bundle to be built. The value of all spends,
    /// minus the value of all outputs.
    ///
    /// Useful for balancing a transaction, as the value balance of an individual bundle
    /// can be non-zero. Each bundle's value balance is [added] to the transparent
    /// transaction value pool, which [must not have a negative value]. (If it were
    /// negative, the transaction would output more value than it receives in inputs.)
    ///
    /// [added]: https://zips.z.cash/protocol/protocol.pdf#orchardbalance
    /// [must not have a negative value]: https://zips.z.cash/protocol/protocol.pdf#transactions
    pub fn value_balance<V: TryFrom<i64>>(&self) -> Result<V, value::OverflowError> {
        let value_balance = self
            .spends
            .iter()
            .filter(|spend| spend.note.asset().is_native().into())
            .map(|spend| spend.note.value() - NoteValue::zero())
            .chain(
                self.outputs
                    .iter()
                    .filter(|output| output.asset.is_native().into())
                    .map(|output| NoteValue::zero() - output.value),
            )
            .try_fold(ValueSum::zero(), |acc, note_value| acc + note_value)
            .ok_or(OverflowError)?;
        i64::try_from(value_balance).and_then(|i| V::try_from(i).map_err(|_| value::OverflowError))
    }

    /// Builds a bundle containing the given spent notes and outputs.
    ///
    /// The returned bundle will have no proof or signatures; these can be applied with
    /// [`Bundle::create_proof`] and [`Bundle::apply_signatures`] respectively.
<<<<<<< HEAD
    pub fn build<V: TryFrom<i64>, FL: OrchardFlavor>(
=======
    #[cfg(feature = "circuit")]
    pub fn build<V: TryFrom<i64>>(
>>>>>>> 4fa6d3b5
        self,
        rng: impl RngCore,
    ) -> Result<UnauthorizedBundleWithMetadata<V, FL>, BuildError> {
        bundle(
            rng,
            self.anchor,
            self.bundle_type,
            self.spends,
            self.outputs,
            self.burn,
        )
    }

    /// Builds a bundle containing the given spent notes and outputs along with their
    /// metadata, for inclusion in a PCZT.
    pub fn build_for_pczt(
        self,
        rng: impl RngCore,
    ) -> Result<(crate::pczt::Bundle, BundleMetadata), BuildError> {
        build_bundle(
            rng,
            self.anchor,
            self.bundle_type,
            self.spends,
            self.outputs,
            |pre_actions, flags, value_sum, bundle_meta, mut rng| {
                // Create the actions.
                let actions = pre_actions
                    .into_iter()
                    .map(|a| a.build_for_pczt(&mut rng))
                    .collect::<Vec<_>>();

                Ok((
                    crate::pczt::Bundle {
                        actions,
                        flags,
                        value_sum,
                        anchor: self.anchor,
                        zkproof: None,
                        bsk: None,
                    },
                    bundle_meta,
                ))
            },
        )
    }
}

/// The index of the attached spend or output in the bundle.
/// None indicates a dummy note.
/// The index is used to track the position of the note in the bundle.
type MetadataIdx = Option<usize>;

/// Partition a list of spends and outputs by note types.
/// Method creates single dummy ZEC note if spends and outputs are both empty.
#[allow(clippy::type_complexity)]
fn partition_by_asset(
    spends: &[SpendInfo],
    outputs: &[OutputInfo],
    rng: &mut impl RngCore,
) -> HashMap<
    AssetBase,
    (
        Vec<(SpendInfo, MetadataIdx)>,
        Vec<(OutputInfo, MetadataIdx)>,
    ),
> {
    let mut hm = HashMap::new();

    for (i, s) in spends.iter().enumerate() {
        hm.entry(s.note.asset())
            .or_insert((vec![], vec![]))
            .0
            .push((s.clone(), Some(i)));
    }

    for (i, o) in outputs.iter().enumerate() {
        hm.entry(o.asset)
            .or_insert((vec![], vec![]))
            .1
            .push((o.clone(), Some(i)));
    }

    if hm.is_empty() {
        // dummy_spend should not be included in the indexing and marked as None.
        hm.insert(
            AssetBase::native(),
            (
                vec![(SpendInfo::dummy(AssetBase::native(), rng), None)],
                vec![],
            ),
        );
    }

    hm
}

/// Returns the appropriate SpendInfo for padding.
fn pad_spend(
    spend: Option<&SpendInfo>,
    asset: AssetBase,
    mut rng: impl RngCore,
) -> Result<SpendInfo, BuildError> {
    if asset.is_native().into() {
        // For native asset, extends with dummy notes
        Ok(SpendInfo::dummy(AssetBase::native(), &mut rng))
    } else {
        // For ZSA asset, extends with split_notes.
        // If SpendInfo is none, return an error (no split note are available for this asset)
        spend
            .map(|s| s.create_split_spend(&mut rng))
            .ok_or(BuildError::NoSplitNoteAvailable)
    }
}

/// Builds a bundle containing the given spent notes and outputs.
///
/// The returned bundle will have no proof or signatures; these can be applied with
/// [`Bundle::create_proof`] and [`Bundle::apply_signatures`] respectively.
<<<<<<< HEAD
#[allow(clippy::type_complexity)]
pub fn bundle<V: TryFrom<i64>, FL: OrchardFlavor>(
    mut rng: impl RngCore,
=======
#[cfg(feature = "circuit")]
pub fn bundle<V: TryFrom<i64>>(
    rng: impl RngCore,
>>>>>>> 4fa6d3b5
    anchor: Anchor,
    bundle_type: BundleType,
    spends: Vec<SpendInfo>,
    outputs: Vec<OutputInfo>,
<<<<<<< HEAD
    burn: HashMap<AssetBase, NoteValue>,
) -> Result<UnauthorizedBundleWithMetadata<V, FL>, BuildError> {
=======
) -> Result<Option<(UnauthorizedBundle<V>, BundleMetadata)>, BuildError> {
    build_bundle(
        rng,
        anchor,
        bundle_type,
        spends,
        outputs,
        |pre_actions, flags, value_balance, bundle_meta, mut rng| {
            let result_value_balance: V = i64::try_from(value_balance)
                .map_err(BuildError::ValueSum)
                .and_then(|i| {
                    V::try_from(i).map_err(|_| BuildError::ValueSum(value::OverflowError))
                })?;

            // Compute the transaction binding signing key.
            let bsk = pre_actions
                .iter()
                .map(|a| &a.rcv)
                .sum::<ValueCommitTrapdoor>()
                .into_bsk();

            // Create the actions.
            let (actions, circuits): (Vec<_>, Vec<_>) =
                pre_actions.into_iter().map(|a| a.build(&mut rng)).unzip();

            // Verify that bsk and bvk are consistent.
            let bvk = (actions.iter().map(|a| a.cv_net()).sum::<ValueCommitment>()
                - ValueCommitment::derive(value_balance, ValueCommitTrapdoor::zero()))
            .into_bvk();
            assert_eq!(redpallas::VerificationKey::from(&bsk), bvk);

            Ok(NonEmpty::from_vec(actions).map(|actions| {
                (
                    Bundle::from_parts(
                        actions,
                        flags,
                        result_value_balance,
                        anchor,
                        InProgress {
                            proof: Unproven { circuits },
                            sigs: Unauthorized { bsk },
                        },
                    ),
                    bundle_meta,
                )
            }))
        },
    )
}

fn build_bundle<B, R: RngCore>(
    mut rng: R,
    anchor: Anchor,
    bundle_type: BundleType,
    spends: Vec<SpendInfo>,
    outputs: Vec<OutputInfo>,
    finisher: impl FnOnce(Vec<ActionInfo>, Flags, ValueSum, BundleMetadata, R) -> Result<B, BuildError>,
) -> Result<B, BuildError> {
>>>>>>> 4fa6d3b5
    let flags = bundle_type.flags();

    let num_requested_spends = spends.len();
    if !flags.spends_enabled() && num_requested_spends > 0 {
        return Err(BuildError::SpendsDisabled);
    }

    for spend in &spends {
        if !spend.has_matching_anchor(&anchor) {
            return Err(BuildError::AnchorMismatch);
        }
    }

    let num_requested_outputs = outputs.len();
    if !flags.outputs_enabled() && num_requested_outputs > 0 {
        return Err(BuildError::OutputsDisabled);
    }

    // Pair up the spends and outputs, extending with dummy values as necessary.
    let (pre_actions, bundle_meta) = {
        // Use Vec::with_capacity().extend(...) instead of .collect() to avoid reallocations,
        // as we can estimate the vector size beforehand.
        let mut indexed_spends_outputs =
            Vec::with_capacity(spends.len().max(outputs.len()).max(MIN_ACTIONS));

        indexed_spends_outputs.extend(
            partition_by_asset(&spends, &outputs, &mut rng)
                .into_iter()
                .flat_map(|(asset, (spends, outputs))| {
                    let num_asset_pre_actions = spends.len().max(outputs.len());

                    let first_spend = spends.first().map(|(s, _)| s.clone());

                    let mut indexed_spends = spends
                        .into_iter()
                        .chain(iter::repeat_with(|| {
                            (
                                pad_spend(first_spend.as_ref(), asset, &mut rng)
                                    .unwrap_or_else(|err| panic!("{:?}", err)),
                                None,
                            )
                        }))
                        .take(num_asset_pre_actions)
                        .collect::<Vec<_>>();

                    let mut indexed_outputs = outputs
                        .into_iter()
                        .chain(iter::repeat_with(|| {
                            (OutputInfo::dummy(&mut rng, asset), None)
                        }))
                        .take(num_asset_pre_actions)
                        .collect::<Vec<_>>();

                    // Shuffle the spends and outputs, so that learning the position of a
                    // specific spent note or output note doesn't reveal anything on its own about
                    // the meaning of that note in the transaction context.
                    indexed_spends.shuffle(&mut rng);
                    indexed_outputs.shuffle(&mut rng);

                    assert_eq!(indexed_spends.len(), indexed_outputs.len());

                    indexed_spends.into_iter().zip(indexed_outputs)
                }),
        );

        indexed_spends_outputs.extend(
            iter::repeat_with(|| {
                (
                    (SpendInfo::dummy(AssetBase::native(), &mut rng), None),
                    (OutputInfo::dummy(&mut rng, AssetBase::native()), None),
                )
            })
            .take(MIN_ACTIONS.saturating_sub(indexed_spends_outputs.len())),
        );

        let mut bundle_meta = BundleMetadata::new(num_requested_spends, num_requested_outputs);
        let pre_actions = indexed_spends_outputs
            .into_iter()
            .enumerate()
            .map(|(action_idx, ((spend, spend_idx), (output, out_idx)))| {
                // Record the post-randomization spend location
                if let Some(spend_idx) = spend_idx {
                    bundle_meta.spend_indices[spend_idx] = action_idx;
                }

                // Record the post-randomization output location
                if let Some(out_idx) = out_idx {
                    bundle_meta.output_indices[out_idx] = action_idx;
                }

                ActionInfo::new(spend, output, &mut rng)
            })
            .collect::<Vec<_>>();

        (pre_actions, bundle_meta)
    };

    // Determine the value balance for this bundle, ensuring it is valid.
    let native_value_balance: i64 = pre_actions
        .iter()
        .filter(|action| action.spend.note.asset().is_native().into())
        .fold(Some(ValueSum::zero()), |acc, action| {
            acc? + action.value_sum()
        })
        .ok_or(OverflowError)?
        .into()?;

<<<<<<< HEAD
    let result_value_balance = V::try_from(native_value_balance)
        .map_err(|_| BuildError::ValueSum(value::OverflowError))?;

    // Compute the transaction binding signing key.
    let bsk = pre_actions
        .iter()
        .map(|a| &a.rcv)
        .sum::<ValueCommitTrapdoor>()
        .into_bsk();

    // Create the actions.
    let (actions, witnesses): (Vec<_>, Vec<_>) =
        pre_actions.into_iter().map(|a| a.build(&mut rng)).unzip();

    let burn = burn
        .into_iter()
        .map(|(asset, value)| {
            Ok((
                asset,
                NoteValue::from_raw(
                    u64::try_from(i128::from(value))
                        .map_err(|_| BuildError::ValueSum(OverflowError))?,
                ),
            ))
        })
        .collect::<Result<Vec<(AssetBase, NoteValue)>, BuildError>>()?;

    // Verify that bsk and bvk are consistent.
    let bvk = derive_bvk(&actions, native_value_balance, burn.iter().cloned());
    assert_eq!(redpallas::VerificationKey::from(&bsk), bvk);

    Ok((
        Bundle::from_parts(
            // `actions` is never empty. It contains at least MIN_ACTIONS=2 actions.
            NonEmpty::from_vec(actions).unwrap(),
            flags,
            result_value_balance,
            burn,
            anchor,
            InProgress {
                proof: Unproven {
                    witnesses,
                    circuit_flavor: FL::FLAVOR,
                },
                sigs: Unauthorized { bsk },
            },
        ),
        bundle_meta,
    ))
=======
    finisher(pre_actions, flags, value_balance, bundle_meta, rng)
>>>>>>> 4fa6d3b5
}

/// Marker trait representing bundle signatures in the process of being created.
pub trait InProgressSignatures: fmt::Debug {
    /// The authorization type of an Orchard action in the process of being authorized.
    type SpendAuth: fmt::Debug + Clone;
}

/// Marker for a bundle in the process of being built.
#[derive(Clone, Debug)]
pub struct InProgress<P, S: InProgressSignatures> {
    proof: P,
    sigs: S,
}

impl<P, S: InProgressSignatures> InProgress<P, S> {
    /// Mutate the proof using the provided function.
    pub fn map_proof<F, P2>(self, f: F) -> InProgress<P2, S>
    where
        F: FnOnce(P) -> P2,
    {
        InProgress {
            proof: f(self.proof),
            sigs: self.sigs,
        }
    }
}

impl<P: fmt::Debug, S: InProgressSignatures> Authorization for InProgress<P, S> {
    type SpendAuth = S::SpendAuth;
}

/// Marker for a bundle without a proof.
///
/// This struct contains the private data needed to create a [`Proof`] for a [`Bundle`].
#[cfg(feature = "circuit")]
#[derive(Clone, Debug)]
pub struct Unproven {
    witnesses: Vec<Witnesses>,
    circuit_flavor: Flavor,
}

#[cfg(feature = "circuit")]
impl<S: InProgressSignatures> InProgress<Unproven, S> {
    /// Creates the proof for this bundle.
    pub fn create_proof(
        &self,
        pk: &ProvingKey,
        instances: &[Instance],
        rng: impl RngCore,
    ) -> Result<Proof, halo2_proofs::plonk::Error> {
        match self.proof.circuit_flavor {
            Flavor::OrchardVanillaFlavor => {
                let circuits = self
                    .proof
                    .witnesses
                    .iter()
                    .map(|witnesses| Circuit::<OrchardVanilla> {
                        witnesses: witnesses.clone(),
                        phantom: std::marker::PhantomData,
                    })
                    .collect::<Vec<Circuit<OrchardVanilla>>>();
                Proof::create(pk, &circuits, instances, rng)
            }
            Flavor::OrchardZSAFlavor => {
                let circuits = self
                    .proof
                    .witnesses
                    .iter()
                    .map(|witnesses| Circuit::<OrchardZSA> {
                        witnesses: witnesses.clone(),
                        phantom: std::marker::PhantomData,
                    })
                    .collect::<Vec<Circuit<OrchardZSA>>>();
                Proof::create(pk, &circuits, instances, rng)
            }
        }
    }
}

<<<<<<< HEAD
impl<S: InProgressSignatures, V, FL: OrchardFlavor> Bundle<InProgress<Unproven, S>, V, FL> {
=======
#[cfg(feature = "circuit")]
impl<S: InProgressSignatures, V> Bundle<InProgress<Unproven, S>, V> {
>>>>>>> 4fa6d3b5
    /// Creates the proof for this bundle.
    pub fn create_proof(
        self,
        pk: &ProvingKey,
        mut rng: impl RngCore,
    ) -> Result<Bundle<InProgress<Proof, S>, V, FL>, BuildError> {
        let instances: Vec<_> = self
            .actions()
            .iter()
            .map(|a| a.to_instance(*self.flags(), *self.anchor()))
            .collect();
        self.try_map_authorization(
            &mut (),
            |_, _, a| Ok(a),
            |_, auth| {
                let proof = auth.create_proof(pk, &instances, &mut rng)?;
                Ok(InProgress {
                    proof,
                    sigs: auth.sigs,
                })
            },
        )
    }
}

/// The parts needed to sign an [`Action`].
#[derive(Clone, Debug)]
pub struct SigningParts {
    /// The spend validating key for this action. Used to match spend authorizing keys to
    /// actions they can create signatures for.
    ak: SpendValidatingKey,
    /// The randomization needed to derive the actual signing key for this note.
    alpha: pallas::Scalar,
}

/// Marker for an unauthorized bundle with no signatures.
#[derive(Clone, Debug)]
pub struct Unauthorized {
    bsk: redpallas::SigningKey<Binding>,
}

impl InProgressSignatures for Unauthorized {
    type SpendAuth = SigningMetadata;
}

/// Container for metadata needed to sign an [`Action`].
#[derive(Clone, Debug)]
pub struct SigningMetadata {
    /// If this action is spending a dummy note, this field holds that note's spend
    /// authorizing key.
    ///
    /// These keys are used automatically in [`Bundle<Unauthorized>::prepare`] or
    /// [`Bundle<Unauthorized>::apply_signatures`] to sign dummy spends.
    dummy_ask: Option<SpendAuthorizingKey>,
    parts: SigningParts,
}

/// Marker for a partially-authorized bundle, in the process of being signed.
#[derive(Debug)]
pub struct PartiallyAuthorized {
    binding_signature: redpallas::Signature<Binding>,
    sighash: [u8; 32],
}

impl InProgressSignatures for PartiallyAuthorized {
    type SpendAuth = MaybeSigned;
}

/// A heisen[`Signature`] for a particular [`Action`].
///
/// [`Signature`]: redpallas::Signature
#[derive(Debug, Clone)]
pub enum MaybeSigned {
    /// The information needed to sign this [`Action`].
    SigningMetadata(SigningParts),
    /// The signature for this [`Action`].
    Signature(redpallas::Signature<SpendAuth>),
}

impl MaybeSigned {
    fn finalize(self) -> Result<redpallas::Signature<SpendAuth>, BuildError> {
        match self {
            Self::Signature(sig) => Ok(sig),
            _ => Err(BuildError::MissingSignatures),
        }
    }
}

impl<P: fmt::Debug, V, D: OrchardDomainCommon> Bundle<InProgress<P, Unauthorized>, V, D> {
    /// Loads the sighash into this bundle, preparing it for signing.
    ///
    /// This API ensures that all signatures are created over the same sighash.
    pub fn prepare<R: RngCore + CryptoRng>(
        self,
        mut rng: R,
        sighash: [u8; 32],
    ) -> Bundle<InProgress<P, PartiallyAuthorized>, V, D> {
        self.map_authorization(
            &mut rng,
            |rng, _, SigningMetadata { dummy_ask, parts }| {
                // We can create signatures for dummy spends immediately.
                dummy_ask
                    .map(|ask| ask.randomize(&parts.alpha).sign(rng, &sighash))
                    .map(MaybeSigned::Signature)
                    .unwrap_or(MaybeSigned::SigningMetadata(parts))
            },
            |rng, auth| InProgress {
                proof: auth.proof,
                sigs: PartiallyAuthorized {
                    binding_signature: auth.sigs.bsk.sign(rng, &sighash),
                    sighash,
                },
            },
        )
    }
}

impl<V, D: OrchardDomainCommon> Bundle<InProgress<Proof, Unauthorized>, V, D> {
    /// Applies signatures to this bundle, in order to authorize it.
    ///
    /// This is a helper method that wraps [`Bundle::prepare`], [`Bundle::sign`], and
    /// [`Bundle::finalize`].
    pub fn apply_signatures<R: RngCore + CryptoRng>(
        self,
        mut rng: R,
        sighash: [u8; 32],
        signing_keys: &[SpendAuthorizingKey],
    ) -> Result<Bundle<Authorized, V, D>, BuildError> {
        signing_keys
            .iter()
            .fold(self.prepare(&mut rng, sighash), |partial, ask| {
                partial.sign(&mut rng, ask)
            })
            .finalize()
    }
}

impl<P: fmt::Debug, V, D: OrchardDomainCommon> Bundle<InProgress<P, PartiallyAuthorized>, V, D> {
    /// Signs this bundle with the given [`SpendAuthorizingKey`].
    ///
    /// This will apply signatures for all notes controlled by this spending key.
    pub fn sign<R: RngCore + CryptoRng>(self, mut rng: R, ask: &SpendAuthorizingKey) -> Self {
        let expected_ak = ask.into();
        self.map_authorization(
            &mut rng,
            |rng, partial, maybe| match maybe {
                MaybeSigned::SigningMetadata(parts) if parts.ak == expected_ak => {
                    MaybeSigned::Signature(
                        ask.randomize(&parts.alpha).sign(rng, &partial.sigs.sighash),
                    )
                }
                s => s,
            },
            |_, partial| partial,
        )
    }
    /// Appends externally computed [`Signature`]s.
    ///
    /// Each signature will be applied to the one input for which it is valid. An error
    /// will be returned if the signature is not valid for any inputs, or if it is valid
    /// for more than one input.
    ///
    /// [`Signature`]: redpallas::Signature
    pub fn append_signatures(
        self,
        signatures: &[redpallas::Signature<SpendAuth>],
    ) -> Result<Self, BuildError> {
        signatures.iter().try_fold(self, Self::append_signature)
    }

    fn append_signature(
        self,
        signature: &redpallas::Signature<SpendAuth>,
    ) -> Result<Self, BuildError> {
        let mut signature_valid_for = 0usize;
        let bundle = self.map_authorization(
            &mut signature_valid_for,
            |valid_for, partial, maybe| match maybe {
                MaybeSigned::SigningMetadata(parts) => {
                    let rk = parts.ak.randomize(&parts.alpha);
                    if rk.verify(&partial.sigs.sighash[..], signature).is_ok() {
                        *valid_for += 1;
                        MaybeSigned::Signature(signature.clone())
                    } else {
                        // Signature isn't for this input.
                        MaybeSigned::SigningMetadata(parts)
                    }
                }
                s => s,
            },
            |_, partial| partial,
        );
        match signature_valid_for {
            0 => Err(BuildError::InvalidExternalSignature),
            1 => Ok(bundle),
            _ => Err(BuildError::DuplicateSignature),
        }
    }
}

impl<V, D: OrchardDomainCommon> Bundle<InProgress<Proof, PartiallyAuthorized>, V, D> {
    /// Finalizes this bundle, enabling it to be included in a transaction.
    ///
    /// Returns an error if any signatures are missing.
    pub fn finalize(self) -> Result<Bundle<Authorized, V, D>, BuildError> {
        self.try_map_authorization(
            &mut (),
            |_, _, maybe| maybe.finalize(),
            |_, partial| {
                Ok(Authorized::from_parts(
                    partial.proof,
                    partial.sigs.binding_signature,
                ))
            },
        )
    }
}

/// A trait that provides a minimized view of an Orchard input suitable for use in
/// fee and change calculation.
pub trait InputView<NoteRef> {
    /// An identifier for the input being spent.
    fn note_id(&self) -> &NoteRef;
    /// The value of the input being spent.
    fn value<V: From<u64>>(&self) -> V;
}

impl InputView<()> for SpendInfo {
    fn note_id(&self) -> &() {
        // The builder does not make use of note identifiers, so we can just return the unit value.
        &()
    }

    fn value<V: From<u64>>(&self) -> V {
        V::from(self.note.value().inner())
    }
}

/// A trait that provides a minimized view of an Orchard output suitable for use in
/// fee and change calculation.
pub trait OutputView {
    /// The value of the output being produced.
    fn value<V: From<u64>>(&self) -> V;
}

impl OutputView for OutputInfo {
    fn value<V: From<u64>>(&self) -> V {
        V::from(self.value.inner())
    }
}

/// Generators for property testing.
#[cfg(any(test, feature = "test-dependencies"))]
#[cfg_attr(docsrs, doc(cfg(feature = "test-dependencies")))]
pub mod testing {
    use alloc::vec::Vec;
    use core::fmt::Debug;

    use incrementalmerkletree::{frontier::Frontier, Hashable};
    use rand::{rngs::StdRng, CryptoRng, SeedableRng};

    use proptest::collection::vec;
    use proptest::prelude::*;

    use crate::note::AssetBase;
    use crate::{
        address::testing::arb_address,
        bundle::{Authorized, Bundle},
        circuit::ProvingKey,
        domain::OrchardDomainCommon,
        keys::{testing::arb_spending_key, FullViewingKey, SpendAuthorizingKey, SpendingKey},
        note::testing::arb_note,
        orchard_flavor::OrchardFlavor,
        tree::{Anchor, MerkleHashOrchard, MerklePath},
        value::{testing::arb_positive_note_value, NoteValue, MAX_NOTE_VALUE},
        Address, Note,
    };

    use super::{Builder, BundleType};

    /// An intermediate type used for construction of arbitrary
    /// bundle values. This type is required because of a limitation
    /// of the proptest prop_compose! macro which does not correctly
    /// handle polymorphic generator functions. Instead of generating
    /// a bundle directly, we generate the bundle inputs, and then
    /// are able to use the `build` function to construct the bundle
    /// from these inputs, but using a `ValueBalance` implementation that
    /// is defined by the end user.
    #[derive(Debug)]
    struct ArbitraryBundleInputs<R> {
        rng: R,
        sk: SpendingKey,
        anchor: Anchor,
        notes: Vec<(Note, MerklePath)>,
        output_amounts: Vec<(Address, NoteValue, AssetBase)>,
    }

    impl<R: RngCore + CryptoRng> ArbitraryBundleInputs<R> {
        /// Create a bundle from the set of arbitrary bundle inputs.
        fn into_bundle<V: TryFrom<i64> + Copy + Into<i64>, FL: OrchardFlavor>(
            mut self,
        ) -> Bundle<Authorized, V, FL> {
            let fvk = FullViewingKey::from(&self.sk);
            let mut builder = Builder::new(BundleType::DEFAULT_ZSA, self.anchor);

            for (note, path) in self.notes.into_iter() {
                builder.add_spend(fvk.clone(), note, path).unwrap();
            }

            for (addr, value, asset) in self.output_amounts.into_iter() {
                let scope = fvk.scope_for_address(&addr).unwrap();
                let ovk = fvk.to_ovk(scope);

                builder
                    .add_output(Some(ovk.clone()), addr, value, asset, None)
                    .unwrap();
            }

            let pk = ProvingKey::build::<FL>();
            builder
                .build(&mut self.rng)
                .unwrap()
                .0
                .create_proof(&pk, &mut self.rng)
                .unwrap()
                .prepare(&mut self.rng, [0; 32])
                .sign(&mut self.rng, &SpendAuthorizingKey::from(&self.sk))
                .finalize()
                .unwrap()
        }
    }

    /// `BuilderArb` adapts `arb_...` functions for both Vanilla and ZSA Orchard protocol variations
    /// in property-based testing, addressing proptest crate limitations.    
    #[derive(Debug)]
    pub struct BuilderArb<D: OrchardDomainCommon> {
        phantom: std::marker::PhantomData<D>,
    }

    impl<FL: OrchardFlavor> BuilderArb<FL> {
        prop_compose! {
            /// Produce a random valid Orchard bundle.
            fn arb_bundle_inputs(sk: SpendingKey)
            (
                n_notes in 1usize..30,
                n_outputs in 1..30,
            )
            (
                // generate note values that we're certain won't exceed MAX_NOTE_VALUE in total
                notes in vec(
                    arb_positive_note_value(MAX_NOTE_VALUE / n_notes as u64).prop_flat_map(arb_note),
                    n_notes
                ),
                output_amounts in vec(
                    arb_address().prop_flat_map(move |a| {
                        arb_positive_note_value(MAX_NOTE_VALUE / n_outputs as u64)
                            .prop_map(move |v| {
                                (a,v, AssetBase::native())
                            })
                    }),
                    n_outputs as usize,
                ),
                rng_seed in prop::array::uniform32(prop::num::u8::ANY)
            ) -> ArbitraryBundleInputs<StdRng> {
                use crate::constants::MERKLE_DEPTH_ORCHARD;
                let mut frontier = Frontier::<MerkleHashOrchard, { MERKLE_DEPTH_ORCHARD as u8 }>::empty();
                let mut notes_and_auth_paths: Vec<(Note, MerklePath)> = Vec::new();

                for note in notes.iter() {
                    let leaf = MerkleHashOrchard::from_cmx(&note.commitment().into());
                    frontier.append(leaf);

                    let path = frontier
                        .witness(|addr| Some(<MerkleHashOrchard as Hashable>::empty_root(addr.level())))
                        .ok()
                        .flatten()
                        .expect("we can always construct a correct Merkle path");
                    notes_and_auth_paths.push((*note, path.into()));
                }

                ArbitraryBundleInputs {
                    rng: StdRng::from_seed(rng_seed),
                    sk,
                    anchor: frontier.root().into(),
                    notes: notes_and_auth_paths,
                    output_amounts
                }
            }
        }

        /// Produce an arbitrary valid Orchard bundle using a random spending key.
        pub fn arb_bundle<V: TryFrom<i64> + Debug + Copy + Into<i64>>(
        ) -> impl Strategy<Value = Bundle<Authorized, V, FL>> {
            arb_spending_key()
                .prop_flat_map(BuilderArb::<FL>::arb_bundle_inputs)
                .prop_map(|inputs| inputs.into_bundle::<V, FL>())
        }

        /// Produce an arbitrary valid Orchard bundle using a specified spending key.
        pub fn arb_bundle_with_key<V: TryFrom<i64> + Debug + Copy + Into<i64>>(
            k: SpendingKey,
        ) -> impl Strategy<Value = Bundle<Authorized, V, FL>> {
            BuilderArb::<FL>::arb_bundle_inputs(k).prop_map(|inputs| inputs.into_bundle::<V, FL>())
        }
    }
}

#[cfg(test)]
mod tests {
    use rand::rngs::OsRng;

    use crate::{
        builder::BundleType,
        bundle::{Authorized, Bundle},
        circuit::ProvingKey,
        constants::MERKLE_DEPTH_ORCHARD,
        keys::{FullViewingKey, Scope, SpendingKey},
        note::AssetBase,
        orchard_flavor::{OrchardFlavor, OrchardVanilla, OrchardZSA},
        tree::EMPTY_ROOTS,
        value::NoteValue,
    };

    use super::Builder;

    fn shielding_bundle<FL: OrchardFlavor>() {
        let pk = ProvingKey::build::<FL>();
        let mut rng = OsRng;

        let sk = SpendingKey::random(&mut rng);
        let fvk = FullViewingKey::from(&sk);
        let recipient = fvk.address_at(0u32, Scope::External);

        let mut builder = Builder::new(
            BundleType::DEFAULT_VANILLA,
            EMPTY_ROOTS[MERKLE_DEPTH_ORCHARD].into(),
        );

        builder
            .add_output(
                None,
                recipient,
                NoteValue::from_raw(5000),
                AssetBase::native(),
                None,
            )
            .unwrap();
        let balance: i64 = builder.value_balance().unwrap();
        assert_eq!(balance, -5000);

        let bundle: Bundle<Authorized, i64, FL> = builder
            .build(&mut rng)
            .unwrap()
            .0
            .create_proof(&pk, &mut rng)
            .unwrap()
            .prepare(rng, [0; 32])
            .finalize()
            .unwrap();
        assert_eq!(bundle.value_balance(), &(-5000))
    }

    #[test]
    fn shielding_bundle_vanilla() {
        shielding_bundle::<OrchardVanilla>()
    }

    #[test]
    fn shielding_bundle_zsa() {
        shielding_bundle::<OrchardZSA>()
    }
}<|MERGE_RESOLUTION|>--- conflicted
+++ resolved
@@ -4,11 +4,7 @@
 use alloc::vec::Vec;
 use core::fmt;
 use core::iter;
-<<<<<<< HEAD
 use std::collections::HashMap;
-use std::fmt::Display;
-=======
->>>>>>> 4fa6d3b5
 
 use ff::Field;
 use pasta_curves::pallas;
@@ -20,24 +16,14 @@
 use crate::orchard_flavor::{OrchardVanilla, OrchardZSA};
 use crate::{
     address::Address,
-<<<<<<< HEAD
     bundle::{derive_bvk, Authorization, Authorized, Bundle, Flags},
-    circuit::{Circuit, Instance, Proof, ProvingKey, Witnesses},
     domain::{OrchardDomain, OrchardDomainCommon},
-=======
-    bundle::{Authorization, Authorized, Bundle, Flags},
->>>>>>> 4fa6d3b5
     keys::{
         FullViewingKey, OutgoingViewingKey, Scope, SpendAuthorizingKey, SpendValidatingKey,
         SpendingKey,
     },
-<<<<<<< HEAD
-    note::{AssetBase, Note, Rho, TransmittedNoteCiphertext},
+    note::{AssetBase, ExtractedNoteCommitment, Note, Nullifier, Rho, TransmittedNoteCiphertext},
     orchard_flavor::{Flavor, OrchardFlavor},
-=======
-    note::{ExtractedNoteCommitment, Note, Nullifier, Rho, TransmittedNoteCiphertext},
-    note_encryption::OrchardNoteEncryption,
->>>>>>> 4fa6d3b5
     primitives::redpallas::{self, Binding, SpendAuth},
     tree::{Anchor, MerklePath},
     value::{self, NoteValue, OverflowError, ValueCommitTrapdoor, ValueCommitment, ValueSum},
@@ -48,7 +34,7 @@
 use {
     crate::{
         action::Action,
-        circuit::{Circuit, Instance, ProvingKey},
+        circuit::{Circuit, Instance, ProvingKey, Witnesses},
     },
     nonempty::NonEmpty,
 };
@@ -374,9 +360,11 @@
             value: Some(self.note.value()),
             rho: Some(self.note.rho()),
             rseed: Some(*self.note.rseed()),
+            rseed_split_note: self.note.rseed_split_note().into(),
             fvk: Some(self.fvk),
             witness: Some(self.merkle_path),
             alpha: Some(alpha),
+            split_flag: Some(self.split_flag),
             zip32_derivation: None,
             dummy_sk: self.dummy_sk,
             proprietary: BTreeMap::new(),
@@ -431,18 +419,18 @@
     /// Defined in [Zcash Protocol Spec § 4.7.3: Sending Notes (Orchard)][orchardsend].
     ///
     /// [orchardsend]: https://zips.z.cash/protocol/nu5.pdf#orchardsend
-    fn build(
+    fn build<D: OrchardDomainCommon>(
         &self,
         cv_net: &ValueCommitment,
         nf_old: Nullifier,
         mut rng: impl RngCore,
-    ) -> (Note, ExtractedNoteCommitment, TransmittedNoteCiphertext) {
+    ) -> (Note, ExtractedNoteCommitment, TransmittedNoteCiphertext<D>) {
         let rho = Rho::from_nf_old(nf_old);
-        let note = Note::new(self.recipient, self.value, rho, &mut rng);
+        let note = Note::new(self.recipient, self.value, self.asset, rho, &mut rng);
         let cm_new = note.commitment();
         let cmx = cm_new.into();
 
-        let encryptor = OrchardNoteEncryption::new(self.ovk.clone(), note, self.memo);
+        let encryptor = NoteEncryption::<OrchardDomain<D>>::new(self.ovk.clone(), note, self.memo);
 
         let encrypted_note = TransmittedNoteCiphertext {
             epk_bytes: encryptor.epk().to_bytes().0,
@@ -453,12 +441,12 @@
         (note, cmx, encrypted_note)
     }
 
-    fn into_pczt(
+    fn into_pczt<D: OrchardDomainCommon>(
         self,
         cv_net: &ValueCommitment,
         nf_old: Nullifier,
         rng: impl RngCore,
-    ) -> crate::pczt::Output {
+    ) -> crate::pczt::Output<D> {
         let (note, cmx, encrypted_note) = self.build(cv_net, nf_old, rng);
 
         crate::pczt::Output {
@@ -511,11 +499,11 @@
     /// Defined in [Zcash Protocol Spec § 4.7.3: Sending Notes (Orchard)][orchardsend].
     ///
     /// [orchardsend]: https://zips.z.cash/protocol/nu5.pdf#orchardsend
-<<<<<<< HEAD
     ///
     /// # Panics
     ///
     /// Panics if the asset types of the spent and output notes do not match.
+    #[cfg(feature = "circuit")]
     fn build<D: OrchardDomainCommon>(
         self,
         mut rng: impl RngCore,
@@ -526,43 +514,11 @@
             "spend and recipient note types must be equal"
         );
 
-=======
-    #[cfg(feature = "circuit")]
-    fn build(self, mut rng: impl RngCore) -> (Action<SigningMetadata>, Circuit) {
->>>>>>> 4fa6d3b5
         let v_net = self.value_sum();
-        let asset = self.output.asset;
-        let cv_net = ValueCommitment::derive(v_net, self.rcv, asset);
-
-<<<<<<< HEAD
-        let nf_old = self.spend.note.nullifier(&self.spend.fvk);
-        let rho = Rho::from_nf_old(nf_old);
-        let ak: SpendValidatingKey = self.spend.fvk.clone().into();
-        let alpha = pallas::Scalar::random(&mut rng);
-        let rk = ak.randomize(&alpha);
-
-        let note = Note::new(
-            self.output.recipient,
-            self.output.value,
-            self.output.asset,
-            rho,
-            &mut rng,
-        );
-        let cm_new = note.commitment();
-        let cmx = cm_new.into();
-
-        let encryptor =
-            NoteEncryption::<OrchardDomain<D>>::new(self.output.ovk, note, self.output.memo);
-
-        let encrypted_note = TransmittedNoteCiphertext {
-            epk_bytes: encryptor.epk().to_bytes().0,
-            enc_ciphertext: encryptor.encrypt_note_plaintext(),
-            out_ciphertext: encryptor.encrypt_outgoing_plaintext(&cv_net, &cmx, &mut rng),
-        };
-=======
+        let cv_net = ValueCommitment::derive(v_net, self.rcv, self.output.asset);
+
         let (nf_old, ak, alpha, rk) = self.spend.build(&mut rng);
         let (note, cmx, encrypted_note) = self.output.build(&cv_net, nf_old, &mut rng);
->>>>>>> 4fa6d3b5
 
         (
             Action::from_parts(
@@ -580,9 +536,18 @@
         )
     }
 
-    fn build_for_pczt(self, mut rng: impl RngCore) -> crate::pczt::Action {
+    fn build_for_pczt<D: OrchardDomainCommon>(
+        self,
+        mut rng: impl RngCore,
+    ) -> crate::pczt::Action<D> {
+        assert_eq!(
+            self.spend.note.asset(),
+            self.output.asset,
+            "spend and recipient note types must be equal"
+        );
+        let asset = self.spend.note.asset();
         let v_net = self.value_sum();
-        let cv_net = ValueCommitment::derive(v_net, self.rcv.clone());
+        let cv_net = ValueCommitment::derive(v_net, self.rcv.clone(), asset);
 
         let spend = self.spend.into_pczt(&mut rng);
         let output = self.output.into_pczt(&cv_net, spend.nullifier, &mut rng);
@@ -591,6 +556,7 @@
             cv_net,
             spend,
             output,
+            asset: Some(asset),
             rcv: Some(self.rcv),
         }
     }
@@ -599,12 +565,8 @@
 /// Type alias for an in-progress bundle that has no proofs or signatures.
 ///
 /// This is returned by [`Builder::build`].
-<<<<<<< HEAD
+#[cfg(feature = "circuit")]
 pub type UnauthorizedBundle<V, D> = Bundle<InProgress<Unproven, Unauthorized>, V, D>;
-=======
-#[cfg(feature = "circuit")]
-pub type UnauthorizedBundle<V> = Bundle<InProgress<Unproven, Unauthorized>, V>;
->>>>>>> 4fa6d3b5
 
 /// Metadata about a bundle created by [`bundle`] or [`Builder::build`] that is not
 /// necessarily recoverable from the bundle itself.
@@ -801,12 +763,8 @@
     ///
     /// The returned bundle will have no proof or signatures; these can be applied with
     /// [`Bundle::create_proof`] and [`Bundle::apply_signatures`] respectively.
-<<<<<<< HEAD
+    #[cfg(feature = "circuit")]
     pub fn build<V: TryFrom<i64>, FL: OrchardFlavor>(
-=======
-    #[cfg(feature = "circuit")]
-    pub fn build<V: TryFrom<i64>>(
->>>>>>> 4fa6d3b5
         self,
         rng: impl RngCore,
     ) -> Result<UnauthorizedBundleWithMetadata<V, FL>, BuildError> {
@@ -822,17 +780,18 @@
 
     /// Builds a bundle containing the given spent notes and outputs along with their
     /// metadata, for inclusion in a PCZT.
-    pub fn build_for_pczt(
+    pub fn build_for_pczt<D: OrchardDomainCommon>(
         self,
         rng: impl RngCore,
-    ) -> Result<(crate::pczt::Bundle, BundleMetadata), BuildError> {
+    ) -> Result<(crate::pczt::Bundle<D>, BundleMetadata), BuildError> {
         build_bundle(
             rng,
             self.anchor,
             self.bundle_type,
             self.spends,
             self.outputs,
-            |pre_actions, flags, value_sum, bundle_meta, mut rng| {
+            self.burn,
+            |pre_actions, flags, value_sum, burn_vec, bundle_meta, mut rng| {
                 // Create the actions.
                 let actions = pre_actions
                     .into_iter()
@@ -845,6 +804,8 @@
                         flags,
                         value_sum,
                         anchor: self.anchor,
+                        burn: burn_vec,
+                        expiry_height: 0,
                         zkproof: None,
                         bsk: None,
                     },
@@ -926,36 +887,29 @@
 ///
 /// The returned bundle will have no proof or signatures; these can be applied with
 /// [`Bundle::create_proof`] and [`Bundle::apply_signatures`] respectively.
-<<<<<<< HEAD
+#[cfg(feature = "circuit")]
 #[allow(clippy::type_complexity)]
 pub fn bundle<V: TryFrom<i64>, FL: OrchardFlavor>(
-    mut rng: impl RngCore,
-=======
-#[cfg(feature = "circuit")]
-pub fn bundle<V: TryFrom<i64>>(
     rng: impl RngCore,
->>>>>>> 4fa6d3b5
     anchor: Anchor,
     bundle_type: BundleType,
     spends: Vec<SpendInfo>,
     outputs: Vec<OutputInfo>,
-<<<<<<< HEAD
     burn: HashMap<AssetBase, NoteValue>,
 ) -> Result<UnauthorizedBundleWithMetadata<V, FL>, BuildError> {
-=======
-) -> Result<Option<(UnauthorizedBundle<V>, BundleMetadata)>, BuildError> {
     build_bundle(
         rng,
         anchor,
         bundle_type,
         spends,
         outputs,
-        |pre_actions, flags, value_balance, bundle_meta, mut rng| {
-            let result_value_balance: V = i64::try_from(value_balance)
-                .map_err(BuildError::ValueSum)
-                .and_then(|i| {
-                    V::try_from(i).map_err(|_| BuildError::ValueSum(value::OverflowError))
-                })?;
+        burn,
+        |pre_actions, flags, value_balance, burn_vec, bundle_meta, mut rng| {
+            let native_value_balance: i64 =
+                i64::try_from(value_balance).map_err(BuildError::ValueSum)?;
+
+            let result_value_balance = V::try_from(native_value_balance)
+                .map_err(|_| BuildError::ValueSum(value::OverflowError))?;
 
             // Compute the transaction binding signing key.
             let bsk = pre_actions
@@ -965,30 +919,31 @@
                 .into_bsk();
 
             // Create the actions.
-            let (actions, circuits): (Vec<_>, Vec<_>) =
+            let (actions, witnesses): (Vec<_>, Vec<_>) =
                 pre_actions.into_iter().map(|a| a.build(&mut rng)).unzip();
 
             // Verify that bsk and bvk are consistent.
-            let bvk = (actions.iter().map(|a| a.cv_net()).sum::<ValueCommitment>()
-                - ValueCommitment::derive(value_balance, ValueCommitTrapdoor::zero()))
-            .into_bvk();
+            let bvk = derive_bvk(&actions, native_value_balance, burn_vec.iter().cloned());
             assert_eq!(redpallas::VerificationKey::from(&bsk), bvk);
 
-            Ok(NonEmpty::from_vec(actions).map(|actions| {
-                (
-                    Bundle::from_parts(
-                        actions,
-                        flags,
-                        result_value_balance,
-                        anchor,
-                        InProgress {
-                            proof: Unproven { circuits },
-                            sigs: Unauthorized { bsk },
+            Ok((
+                Bundle::from_parts(
+                    // `actions` is never empty. It contains at least MIN_ACTIONS=2 actions.
+                    NonEmpty::from_vec(actions).unwrap(),
+                    flags,
+                    result_value_balance,
+                    burn_vec,
+                    anchor,
+                    InProgress {
+                        proof: Unproven {
+                            witnesses,
+                            circuit_flavor: FL::FLAVOR,
                         },
-                    ),
-                    bundle_meta,
-                )
-            }))
+                        sigs: Unauthorized { bsk },
+                    },
+                ),
+                bundle_meta,
+            ))
         },
     )
 }
@@ -999,9 +954,16 @@
     bundle_type: BundleType,
     spends: Vec<SpendInfo>,
     outputs: Vec<OutputInfo>,
-    finisher: impl FnOnce(Vec<ActionInfo>, Flags, ValueSum, BundleMetadata, R) -> Result<B, BuildError>,
+    burn: HashMap<AssetBase, NoteValue>,
+    finisher: impl FnOnce(
+        Vec<ActionInfo>,
+        Flags,
+        ValueSum,
+        Vec<(AssetBase, NoteValue)>,
+        BundleMetadata,
+        R,
+    ) -> Result<B, BuildError>,
 ) -> Result<B, BuildError> {
->>>>>>> 4fa6d3b5
     let flags = bundle_type.flags();
 
     let num_requested_spends = spends.len();
@@ -1100,31 +1062,15 @@
     };
 
     // Determine the value balance for this bundle, ensuring it is valid.
-    let native_value_balance: i64 = pre_actions
+    let native_value_balance = pre_actions
         .iter()
         .filter(|action| action.spend.note.asset().is_native().into())
         .fold(Some(ValueSum::zero()), |acc, action| {
             acc? + action.value_sum()
         })
-        .ok_or(OverflowError)?
-        .into()?;
-
-<<<<<<< HEAD
-    let result_value_balance = V::try_from(native_value_balance)
-        .map_err(|_| BuildError::ValueSum(value::OverflowError))?;
-
-    // Compute the transaction binding signing key.
-    let bsk = pre_actions
-        .iter()
-        .map(|a| &a.rcv)
-        .sum::<ValueCommitTrapdoor>()
-        .into_bsk();
-
-    // Create the actions.
-    let (actions, witnesses): (Vec<_>, Vec<_>) =
-        pre_actions.into_iter().map(|a| a.build(&mut rng)).unzip();
-
-    let burn = burn
+        .ok_or(OverflowError)?;
+
+    let burn_vec = burn
         .into_iter()
         .map(|(asset, value)| {
             Ok((
@@ -1137,31 +1083,14 @@
         })
         .collect::<Result<Vec<(AssetBase, NoteValue)>, BuildError>>()?;
 
-    // Verify that bsk and bvk are consistent.
-    let bvk = derive_bvk(&actions, native_value_balance, burn.iter().cloned());
-    assert_eq!(redpallas::VerificationKey::from(&bsk), bvk);
-
-    Ok((
-        Bundle::from_parts(
-            // `actions` is never empty. It contains at least MIN_ACTIONS=2 actions.
-            NonEmpty::from_vec(actions).unwrap(),
-            flags,
-            result_value_balance,
-            burn,
-            anchor,
-            InProgress {
-                proof: Unproven {
-                    witnesses,
-                    circuit_flavor: FL::FLAVOR,
-                },
-                sigs: Unauthorized { bsk },
-            },
-        ),
+    finisher(
+        pre_actions,
+        flags,
+        native_value_balance,
+        burn_vec,
         bundle_meta,
-    ))
-=======
-    finisher(pre_actions, flags, value_balance, bundle_meta, rng)
->>>>>>> 4fa6d3b5
+        rng,
+    )
 }
 
 /// Marker trait representing bundle signatures in the process of being created.
@@ -1242,12 +1171,8 @@
     }
 }
 
-<<<<<<< HEAD
+#[cfg(feature = "circuit")]
 impl<S: InProgressSignatures, V, FL: OrchardFlavor> Bundle<InProgress<Unproven, S>, V, FL> {
-=======
-#[cfg(feature = "circuit")]
-impl<S: InProgressSignatures, V> Bundle<InProgress<Unproven, S>, V> {
->>>>>>> 4fa6d3b5
     /// Creates the proof for this bundle.
     pub fn create_proof(
         self,
