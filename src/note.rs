--- conflicted
+++ resolved
@@ -189,11 +189,7 @@
         self.value
     }
 
-<<<<<<< HEAD
-    /// Returns the note type of this note.
-=======
     /// Returns the note type
->>>>>>> 5ae51075
     pub fn note_type(&self) -> NoteType {
         self.note_type
     }
