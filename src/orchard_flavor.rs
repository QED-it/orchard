--- conflicted
+++ resolved
@@ -22,15 +22,11 @@
 }
 
 /// A trait binding the common functionality between different Orchard protocol flavors.
-<<<<<<< HEAD
 pub trait OrchardFlavor:
     OrchardDomainCommon + OrchardCircuit + OrchardHash<OrchardDomain = Self>
 {
-=======
-pub trait OrchardFlavor: OrchardDomainCommon + OrchardCircuit + OrchardHash {
     /// Flavor of the Orchard protocol.
     const FLAVOR: Flavor;
->>>>>>> 8a2a8de8
 }
 
 impl OrchardFlavor for OrchardVanilla {
