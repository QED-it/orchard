--- conflicted
+++ resolved
@@ -398,9 +398,6 @@
                 ValueSum::from_raw(self.value_balance.into()),
                 ValueCommitTrapdoor::zero(),
                 AssetId::native(),
-<<<<<<< HEAD
-            ))
-=======
             )
             - self
                 .burn
@@ -414,7 +411,6 @@
                     )
                 })
                 .sum::<ValueCommitment>())
->>>>>>> 5a50fb8d
         .into_bvk()
     }
 }
