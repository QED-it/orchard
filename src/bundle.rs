--- conflicted
+++ resolved
@@ -22,13 +22,7 @@
 use crate::{
     action::Action,
     address::Address,
-<<<<<<< HEAD
-    bundle::commitments::{hash_bundle_auth_data, hash_bundle_txid_data, hash_action_group},
-    circuit::{Instance, Proof, VerifyingKey},
-    domain::{OrchardDomain, OrchardDomainCommon},
-=======
     bundle::commitments::{hash_bundle_auth_data, hash_bundle_txid_data},
->>>>>>> 0982ff66
     keys::{IncomingViewingKey, OutgoingViewingKey, PreparedIncomingViewingKey},
     note::{AssetBase, Note},
     primitives::redpallas::{self, Binding, SpendAuth},
@@ -543,21 +537,20 @@
     }
 }
 
-<<<<<<< HEAD
+/// Marker type for a bundle that contains no authorizing data.
+#[derive(Clone, Debug)]
+pub struct EffectsOnly;
+
+impl Authorization for EffectsOnly {
+    type SpendAuth = ();
+}
+
 impl<A: Authorization, V: Copy + Into<i64>> Bundle<A, V, OrchardZSA> {
     /// Computes a commitment to the effects of this bundle,
     /// assuming that the bundle represents an action group inside a swap bundle.
     pub fn action_group_commitment(&self) -> BundleCommitment {
         BundleCommitment(hash_action_group(self))
     }
-=======
-/// Marker type for a bundle that contains no authorizing data.
-#[derive(Clone, Debug)]
-pub struct EffectsOnly;
-
-impl Authorization for EffectsOnly {
-    type SpendAuth = ();
->>>>>>> 0982ff66
 }
 
 /// Authorizing data for a bundle of actions, ready to be committed to the ledger.
@@ -682,23 +675,8 @@
     use crate::primitives::OrchardPrimitives;
     use crate::value::testing::arb_note_value;
 
-<<<<<<< HEAD
-    /// Marker for an unauthorized bundle with no proofs or signatures.
-    #[derive(Debug)]
-    pub struct Unauthorized;
-
-    impl Authorization for Unauthorized {
-        type SpendAuth = ();
-
-        /// Return the proof component of the authorizing data.
-        fn proof(&self) -> Option<&Proof> {
-            None
-        }
-    }
-=======
     /// Marker type for a bundle that contains no authorizing data.
     pub type Unauthorized = super::EffectsOnly;
->>>>>>> 0982ff66
 
     /// `BundleArb` adapts `arb_...` functions for both Vanilla and ZSA Orchard protocol variations
     /// in property-based testing, addressing proptest crate limitations.
@@ -807,12 +785,7 @@
                     balances.into_iter().sum::<Result<ValueSum, _>>().unwrap(),
                     burn,
                     anchor,
-<<<<<<< HEAD
-                    0,
-                    Unauthorized,
-=======
                     super::EffectsOnly,
->>>>>>> 0982ff66
                 )
             }
         }
