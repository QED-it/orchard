--- conflicted
+++ resolved
@@ -1,12 +1,8 @@
 //! Structs related to bundles of Orchard actions.
 
-<<<<<<< HEAD
-mod batch;
 pub mod burn_validation;
-=======
 use alloc::vec::Vec;
 
->>>>>>> 4fa6d3b5
 pub mod commitments;
 
 #[cfg(feature = "circuit")]
@@ -27,23 +23,13 @@
     action::Action,
     address::Address,
     bundle::commitments::{hash_bundle_auth_data, hash_bundle_txid_data},
-<<<<<<< HEAD
-    circuit::{Instance, Proof, VerifyingKey},
     domain::{OrchardDomain, OrchardDomainCommon},
-=======
->>>>>>> 4fa6d3b5
     keys::{IncomingViewingKey, OutgoingViewingKey, PreparedIncomingViewingKey},
     note::{AssetBase, Note},
     orchard_flavor::OrchardFlavor,
     primitives::redpallas::{self, Binding, SpendAuth},
     tree::Anchor,
-<<<<<<< HEAD
     value::{NoteValue, ValueCommitTrapdoor, ValueCommitment, ValueSum},
-};
-
-impl<A, D: OrchardDomainCommon> Action<A, D> {
-=======
-    value::{ValueCommitTrapdoor, ValueCommitment, ValueSum},
     Proof,
 };
 
@@ -51,8 +37,7 @@
 use crate::circuit::{Instance, VerifyingKey};
 
 #[cfg(feature = "circuit")]
-impl<T> Action<T> {
->>>>>>> 4fa6d3b5
+impl<A, D: OrchardDomainCommon> Action<A, D> {
     /// Prepares the public instance for this action, for creating and verifying the
     /// bundle proof.
     pub fn to_instance(&self, flags: Flags, anchor: Anchor) -> Instance {
@@ -572,12 +557,8 @@
     }
 }
 
-<<<<<<< HEAD
+#[cfg(feature = "std")]
 impl<V: DynamicUsage, D: OrchardDomainCommon> DynamicUsage for Bundle<Authorized, V, D> {
-=======
-#[cfg(feature = "std")]
-impl<V: DynamicUsage> DynamicUsage for Bundle<Authorized, V> {
->>>>>>> 4fa6d3b5
     fn dynamic_usage(&self) -> usize {
         self.actions.tail.dynamic_usage()
             + self.value_balance.dynamic_usage()
@@ -636,10 +617,9 @@
     use proptest::prelude::*;
 
     use crate::{
-        circuit::Proof,
         primitives::redpallas::{self, testing::arb_binding_signing_key},
         value::{testing::arb_note_value_bounded, NoteValue, ValueSum, MAX_NOTE_VALUE},
-        Anchor,
+        Anchor, Proof,
     };
 
     use super::{Action, Authorized, Bundle, Flags};
@@ -729,7 +709,6 @@
             }
         }
 
-<<<<<<< HEAD
         prop_compose! {
             fn arb_base()(bytes in prop::array::uniform32(0u8..)) -> pallas::Base {
                 // Instead of rejecting out-of-range bytes, let's reduce them.
@@ -746,29 +725,6 @@
             pub fn arb_unauthorized_bundle(n_actions: usize)
             (
                 flags in Self::arb_flags(),
-=======
-    prop_compose! {
-        /// Generate an arbitrary unauthorized bundle. This bundle does not
-        /// necessarily respect consensus rules; for that use
-        /// [`crate::builder::testing::arb_bundle`]
-        pub fn arb_unauthorized_bundle(n_actions: usize)
-        (
-            flags in arb_flags(),
-        )
-        (
-            acts in vec(arb_unauthorized_action_n(n_actions, flags), n_actions),
-            anchor in arb_base().prop_map(Anchor::from),
-            flags in Just(flags)
-        ) -> Bundle<Unauthorized, ValueSum> {
-            let (balances, actions): (Vec<ValueSum>, Vec<Action<_>>) = acts.into_iter().unzip();
-
-            Bundle::from_parts(
-                NonEmpty::from_vec(actions).unwrap(),
-                flags,
-                balances.into_iter().sum::<Result<ValueSum, _>>().unwrap(),
-                anchor,
-                super::EffectsOnly,
->>>>>>> 4fa6d3b5
             )
             (
                 acts in vec(Self::arb_unauthorized_action_n(n_actions, flags), n_actions),
@@ -784,7 +740,7 @@
                     balances.into_iter().sum::<Result<ValueSum, _>>().unwrap(),
                     burn,
                     anchor,
-                    Unauthorized,
+                    super::EffectsOnly,
                 )
             }
         }
