//! The Orchard Action circuit implementation.

use core::fmt;

use group::{Curve, GroupEncoding};
use halo2_proofs::{
    circuit::{floor_planner, Layouter, Value},
    plonk::{
        self, Advice, BatchVerifier, Column, Constraints, Expression, Instance as InstanceColumn,
        Selector, SingleVerifier,
    },
    poly::Rotation,
    transcript::{Blake2bRead, Blake2bWrite},
};
use memuse::DynamicUsage;
use pasta_curves::{arithmetic::CurveAffine, pallas, vesta};
use rand::RngCore;

use self::{
    commit_ivk::{CommitIvkChip, CommitIvkConfig},
    gadget::{
        add_chip::{AddChip, AddConfig},
        assign_free_advice,
    },
    note_commit::{NoteCommitChip, NoteCommitConfig},
};
use crate::{
    constants::{
        OrchardCommitDomains, OrchardFixedBases, OrchardFixedBasesFull, OrchardHashDomains,
        MERKLE_DEPTH_ORCHARD,
    },
    keys::{
        CommitIvkRandomness, DiversifiedTransmissionKey, NullifierDerivingKey, SpendValidatingKey,
    },
    note::{
        commitment::{NoteCommitTrapdoor, NoteCommitment},
        nullifier::Nullifier,
        ExtractedNoteCommitment,
    },
    primitives::redpallas::{SpendAuth, VerificationKey},
    spec::NonIdentityPallasPoint,
    tree::{Anchor, MerkleHashOrchard},
    value::{NoteValue, ValueCommitTrapdoor, ValueCommitment},
};
use halo2_gadgets::{
    ecc::{
        chip::{EccChip, EccConfig},
        FixedPoint, NonIdentityPoint, Point, ScalarFixed, ScalarFixedShort, ScalarVar,
    },
    poseidon::{primitives as poseidon, Pow5Chip as PoseidonChip, Pow5Config as PoseidonConfig},
    sinsemilla::{
        chip::{SinsemillaChip, SinsemillaConfig},
        merkle::{
            chip::{MerkleChip, MerkleConfig},
            MerklePath,
        },
    },
    utilities::lookup_range_check::LookupRangeCheckConfig,
};

mod commit_ivk;
pub mod gadget;
mod note_commit;

/// Size of the Orchard circuit.
const K: u32 = 11;

// Absolute offsets for public inputs.
const ANCHOR: usize = 0;
const CV_NET_X: usize = 1;
const CV_NET_Y: usize = 2;
const NF_OLD: usize = 3;
const RK_X: usize = 4;
const RK_Y: usize = 5;
const CMX: usize = 6;
const ENABLE_SPEND: usize = 7;
const ENABLE_OUTPUT: usize = 8;

/// Configuration needed to use the Orchard Action circuit.
#[derive(Clone, Debug)]
pub struct Config {
    primary: Column<InstanceColumn>,
    q_orchard: Selector,
    advices: [Column<Advice>; 10],
    add_config: AddConfig,
    ecc_config: EccConfig<OrchardFixedBases>,
    poseidon_config: PoseidonConfig<pallas::Base, 3, 2>,
    merkle_config_1: MerkleConfig<OrchardHashDomains, OrchardCommitDomains, OrchardFixedBases>,
    merkle_config_2: MerkleConfig<OrchardHashDomains, OrchardCommitDomains, OrchardFixedBases>,
    sinsemilla_config_1:
        SinsemillaConfig<OrchardHashDomains, OrchardCommitDomains, OrchardFixedBases>,
    sinsemilla_config_2:
        SinsemillaConfig<OrchardHashDomains, OrchardCommitDomains, OrchardFixedBases>,
    commit_ivk_config: CommitIvkConfig,
    old_note_commit_config: NoteCommitConfig,
    new_note_commit_config: NoteCommitConfig,
}

/// The Orchard Action circuit.
#[derive(Clone, Debug, Default)]
pub struct Circuit {
<<<<<<< HEAD
    pub(crate) path: Option<[MerkleHashOrchard; MERKLE_DEPTH_ORCHARD]>,
    pub(crate) pos: Option<u32>,
    pub(crate) g_d_old: Option<NonIdentityPallasPoint>,
    pub(crate) pk_d_old: Option<DiversifiedTransmissionKey>,
    pub(crate) v_old: Option<NoteValue>,
    // pub(crate) split: Option<bool>,
    pub(crate) rho_old: Option<Nullifier>,
    pub(crate) psi_old: Option<pallas::Base>,
    pub(crate) rcm_old: Option<NoteCommitTrapdoor>,
    pub(crate) cm_old: Option<NoteCommitment>,
    pub(crate) alpha: Option<pallas::Scalar>,
    pub(crate) ak: Option<SpendValidatingKey>,
    pub(crate) nk: Option<NullifierDerivingKey>,
    pub(crate) rivk: Option<CommitIvkRandomness>,
    pub(crate) g_d_new: Option<NonIdentityPallasPoint>,
    pub(crate) pk_d_new: Option<DiversifiedTransmissionKey>,
    pub(crate) v_new: Option<NoteValue>,
    pub(crate) psi_new: Option<pallas::Base>,
    pub(crate) rcm_new: Option<NoteCommitTrapdoor>,
    pub(crate) rcv: Option<ValueCommitTrapdoor>,
=======
    pub(crate) path: Value<[MerkleHashOrchard; MERKLE_DEPTH_ORCHARD]>,
    pub(crate) pos: Value<u32>,
    pub(crate) g_d_old: Value<NonIdentityPallasPoint>,
    pub(crate) pk_d_old: Value<DiversifiedTransmissionKey>,
    pub(crate) v_old: Value<NoteValue>,
    pub(crate) rho_old: Value<Nullifier>,
    pub(crate) psi_old: Value<pallas::Base>,
    pub(crate) rcm_old: Value<NoteCommitTrapdoor>,
    pub(crate) cm_old: Value<NoteCommitment>,
    pub(crate) alpha: Value<pallas::Scalar>,
    pub(crate) ak: Value<SpendValidatingKey>,
    pub(crate) nk: Value<NullifierDerivingKey>,
    pub(crate) rivk: Value<CommitIvkRandomness>,
    pub(crate) g_d_new: Value<NonIdentityPallasPoint>,
    pub(crate) pk_d_new: Value<DiversifiedTransmissionKey>,
    pub(crate) v_new: Value<NoteValue>,
    pub(crate) psi_new: Value<pallas::Base>,
    pub(crate) rcm_new: Value<NoteCommitTrapdoor>,
    pub(crate) rcv: Value<ValueCommitTrapdoor>,
>>>>>>> 5ae51075
}

impl plonk::Circuit<pallas::Base> for Circuit {
    type Config = Config;
    type FloorPlanner = floor_planner::V1;

    fn without_witnesses(&self) -> Self {
        Self::default()
    }

    fn configure(meta: &mut plonk::ConstraintSystem<pallas::Base>) -> Self::Config {
        // Advice columns used in the Orchard circuit.
        let advices = [
            meta.advice_column(),
            meta.advice_column(),
            meta.advice_column(),
            meta.advice_column(),
            meta.advice_column(),
            meta.advice_column(),
            meta.advice_column(),
            meta.advice_column(),
            meta.advice_column(),
            meta.advice_column(),
        ];

        // Constrain v_old - v_new = magnitude * sign    (https://p.z.cash/ZKS:action-cv-net-integrity?partial).
        // Either v_old = 0, or calculated root = anchor (https://p.z.cash/ZKS:action-merkle-path-validity?partial).
        // Constrain v_old = 0 or enable_spends = 1      (https://p.z.cash/ZKS:action-enable-spend).
        // Constrain v_new = 0 or enable_outputs = 1     (https://p.z.cash/ZKS:action-enable-output).
        let q_orchard = meta.selector();
        meta.create_gate("Orchard circuit checks", |meta| {
            let q_orchard = meta.query_selector(q_orchard);
            let v_old = meta.query_advice(advices[0], Rotation::cur());
            let v_new = meta.query_advice(advices[1], Rotation::cur());
            let magnitude = meta.query_advice(advices[2], Rotation::cur());
            let sign = meta.query_advice(advices[3], Rotation::cur());

            let root = meta.query_advice(advices[4], Rotation::cur());
            let anchor = meta.query_advice(advices[5], Rotation::cur());

            let enable_spends = meta.query_advice(advices[6], Rotation::cur());
            let enable_outputs = meta.query_advice(advices[7], Rotation::cur());

            let one = Expression::Constant(pallas::Base::one());

            Constraints::with_selector(
                q_orchard,
                [
                    (
                        "v_old - v_new = magnitude * sign",
                        v_old.clone() - v_new.clone() - magnitude * sign,
                    ),
                    (
                        "Either v_old = 0, or root = anchor",
                        v_old.clone() * (root - anchor),
                    ),
                    (
                        "v_old = 0 or enable_spends = 1",
                        v_old * (one.clone() - enable_spends),
                    ),
                    (
                        "v_new = 0 or enable_outputs = 1",
                        v_new * (one - enable_outputs),
                    ),
                ],
            )
        });

        // Addition of two field elements.
        let add_config = AddChip::configure(meta, advices[7], advices[8], advices[6]);

        // Fixed columns for the Sinsemilla generator lookup table
        let table_idx = meta.lookup_table_column();
        let lookup = (
            table_idx,
            meta.lookup_table_column(),
            meta.lookup_table_column(),
        );

        // Instance column used for public inputs
        let primary = meta.instance_column();
        meta.enable_equality(primary);

        // Permutation over all advice columns.
        for advice in advices.iter() {
            meta.enable_equality(*advice);
        }

        // Poseidon requires four advice columns, while ECC incomplete addition requires
        // six, so we could choose to configure them in parallel. However, we only use a
        // single Poseidon invocation, and we have the rows to accommodate it serially.
        // Instead, we reduce the proof size by sharing fixed columns between the ECC and
        // Poseidon chips.
        let lagrange_coeffs = [
            meta.fixed_column(),
            meta.fixed_column(),
            meta.fixed_column(),
            meta.fixed_column(),
            meta.fixed_column(),
            meta.fixed_column(),
            meta.fixed_column(),
            meta.fixed_column(),
        ];
        let rc_a = lagrange_coeffs[2..5].try_into().unwrap();
        let rc_b = lagrange_coeffs[5..8].try_into().unwrap();

        // Also use the first Lagrange coefficient column for loading global constants.
        // It's free real estate :)
        meta.enable_constant(lagrange_coeffs[0]);

        // We have a lot of free space in the right-most advice columns; use one of them
        // for all of our range checks.
        let range_check = LookupRangeCheckConfig::configure(meta, advices[9], table_idx);

        // Configuration for curve point operations.
        // This uses 10 advice columns and spans the whole circuit.
        let ecc_config =
            EccChip::<OrchardFixedBases>::configure(meta, advices, lagrange_coeffs, range_check);

        // Configuration for the Poseidon hash.
        let poseidon_config = PoseidonChip::configure::<poseidon::P128Pow5T3>(
            meta,
            // We place the state columns after the partial_sbox column so that the
            // pad-and-add region can be laid out more efficiently.
            advices[6..9].try_into().unwrap(),
            advices[5],
            rc_a,
            rc_b,
        );

        // Configuration for a Sinsemilla hash instantiation and a
        // Merkle hash instantiation using this Sinsemilla instance.
        // Since the Sinsemilla config uses only 5 advice columns,
        // we can fit two instances side-by-side.
        let (sinsemilla_config_1, merkle_config_1) = {
            let sinsemilla_config_1 = SinsemillaChip::configure(
                meta,
                advices[..5].try_into().unwrap(),
                advices[6],
                lagrange_coeffs[0],
                lookup,
                range_check,
            );
            let merkle_config_1 = MerkleChip::configure(meta, sinsemilla_config_1.clone());

            (sinsemilla_config_1, merkle_config_1)
        };

        // Configuration for a Sinsemilla hash instantiation and a
        // Merkle hash instantiation using this Sinsemilla instance.
        // Since the Sinsemilla config uses only 5 advice columns,
        // we can fit two instances side-by-side.
        let (sinsemilla_config_2, merkle_config_2) = {
            let sinsemilla_config_2 = SinsemillaChip::configure(
                meta,
                advices[5..].try_into().unwrap(),
                advices[7],
                lagrange_coeffs[1],
                lookup,
                range_check,
            );
            let merkle_config_2 = MerkleChip::configure(meta, sinsemilla_config_2.clone());

            (sinsemilla_config_2, merkle_config_2)
        };

        // Configuration to handle decomposition and canonicity checking
        // for CommitIvk.
        let commit_ivk_config = CommitIvkChip::configure(meta, advices);

        // Configuration to handle decomposition and canonicity checking
        // for NoteCommit_old.
        let old_note_commit_config =
            NoteCommitChip::configure(meta, advices, sinsemilla_config_1.clone());

        // Configuration to handle decomposition and canonicity checking
        // for NoteCommit_new.
        let new_note_commit_config =
            NoteCommitChip::configure(meta, advices, sinsemilla_config_2.clone());

        Config {
            primary,
            q_orchard,
            advices,
            add_config,
            ecc_config,
            poseidon_config,
            merkle_config_1,
            merkle_config_2,
            sinsemilla_config_1,
            sinsemilla_config_2,
            commit_ivk_config,
            old_note_commit_config,
            new_note_commit_config,
        }
    }

    #[allow(non_snake_case)]
    fn synthesize(
        &self,
        config: Self::Config,
        mut layouter: impl Layouter<pallas::Base>,
    ) -> Result<(), plonk::Error> {
        // Load the Sinsemilla generator lookup table used by the whole circuit.
        SinsemillaChip::load(config.sinsemilla_config_1.clone(), &mut layouter)?;

        // Construct the ECC chip.
        let ecc_chip = config.ecc_chip();

        // Witness private inputs that are used across multiple checks.
        let (psi_old, rho_old, cm_old, g_d_old, ak_P, nk, v_old, v_new) = {
            // Witness psi_old
            let psi_old = assign_free_advice(
                layouter.namespace(|| "witness psi_old"),
                config.advices[0],
                self.psi_old,
            )?;

            // Witness rho_old
            let rho_old = assign_free_advice(
                layouter.namespace(|| "witness rho_old"),
                config.advices[0],
                self.rho_old.map(|rho| rho.0),
            )?;

            // Witness cm_old
            let cm_old = Point::new(
                ecc_chip.clone(),
                layouter.namespace(|| "cm_old"),
                self.cm_old.as_ref().map(|cm| cm.inner().to_affine()),
            )?;

            // Witness g_d_old
            let g_d_old = NonIdentityPoint::new(
                ecc_chip.clone(),
                layouter.namespace(|| "gd_old"),
                self.g_d_old.as_ref().map(|gd| gd.to_affine()),
            )?;

            // Witness ak_P.
            let ak_P: Value<pallas::Point> = self.ak.as_ref().map(|ak| ak.into());
            let ak_P = NonIdentityPoint::new(
                ecc_chip.clone(),
                layouter.namespace(|| "witness ak_P"),
                ak_P.map(|ak_P| ak_P.to_affine()),
            )?;

            // Witness nk.
            let nk = assign_free_advice(
                layouter.namespace(|| "witness nk"),
                config.advices[0],
                self.nk.map(|nk| nk.inner()),
            )?;

            // Witness v_old.
            let v_old = assign_free_advice(
                layouter.namespace(|| "witness v_old"),
                config.advices[0],
                self.v_old,
            )?;

            // Witness v_new.
            let v_new = assign_free_advice(
                layouter.namespace(|| "witness v_new"),
                config.advices[0],
                self.v_new,
            )?;

            (psi_old, rho_old, cm_old, g_d_old, ak_P, nk, v_old, v_new)
        };

        // Merkle path validity check (https://p.z.cash/ZKS:action-merkle-path-validity?partial).
        let root = {
            let path = self
                .path
                .map(|typed_path| typed_path.map(|node| node.inner()));
            let merkle_inputs = MerklePath::construct(
                [config.merkle_chip_1(), config.merkle_chip_2()],
                OrchardHashDomains::MerkleCrh,
                self.pos,
                path,
            );
            let leaf = cm_old.extract_p().inner().clone();
            merkle_inputs.calculate_root(layouter.namespace(|| "Merkle path"), leaf)?
        };

        // Value commitment integrity (https://p.z.cash/ZKS:action-cv-net-integrity?partial).
        let v_net_magnitude_sign = {
            // Witness the magnitude and sign of v_net = v_old - v_new
            let v_net_magnitude_sign = {
                let v_net = self.v_old - self.v_new;
                let magnitude_sign = v_net.map(|v_net| {
                    let (magnitude, sign) = v_net.magnitude_sign();

                    (
                        // magnitude is guaranteed to be an unsigned 64-bit value.
                        // Therefore, we can move it into the base field.
                        pallas::Base::from(magnitude),
                        match sign {
                            crate::value::Sign::Positive => pallas::Base::one(),
                            crate::value::Sign::Negative => -pallas::Base::one(),
                        },
                    )
                });

                let magnitude = assign_free_advice(
                    layouter.namespace(|| "v_net magnitude"),
                    config.advices[9],
                    magnitude_sign.map(|m_s| m_s.0),
                )?;
                let sign = assign_free_advice(
                    layouter.namespace(|| "v_net sign"),
                    config.advices[9],
                    magnitude_sign.map(|m_s| m_s.1),
                )?;
                (magnitude, sign)
            };

            let v_net = ScalarFixedShort::new(
                ecc_chip.clone(),
                layouter.namespace(|| "v_net"),
                v_net_magnitude_sign.clone(),
            )?;
            let rcv = ScalarFixed::new(
                ecc_chip.clone(),
                layouter.namespace(|| "rcv"),
                self.rcv.as_ref().map(|rcv| rcv.inner()),
            )?;

            let cv_net = gadget::value_commit_orchard(
                layouter.namespace(|| "cv_net = ValueCommit^Orchard_rcv(v_net)"),
                ecc_chip.clone(),
                v_net,
                rcv,
            )?;

            // Constrain cv_net to equal public input
            layouter.constrain_instance(cv_net.inner().x().cell(), config.primary, CV_NET_X)?;
            layouter.constrain_instance(cv_net.inner().y().cell(), config.primary, CV_NET_Y)?;

            // Return the magnitude and sign so we can use them in the Orchard gate.
            v_net_magnitude_sign
        };

        // Nullifier integrity (https://p.z.cash/ZKS:action-nullifier-integrity).
        let nf_old = {
            let nf_old = gadget::derive_nullifier(
                layouter.namespace(|| "nf_old = DeriveNullifier_nk(rho_old, psi_old, cm_old)"),
                config.poseidon_chip(),
                config.add_chip(),
                ecc_chip.clone(),
                rho_old.clone(),
                &psi_old,
                &cm_old,
                nk.clone(),
            )?;

            // Constrain nf_old to equal public input
            layouter.constrain_instance(nf_old.inner().cell(), config.primary, NF_OLD)?;

            nf_old
        };

        // Spend authority (https://p.z.cash/ZKS:action-spend-authority)
        {
            let alpha =
                ScalarFixed::new(ecc_chip.clone(), layouter.namespace(|| "alpha"), self.alpha)?;

            // alpha_commitment = [alpha] SpendAuthG
            let (alpha_commitment, _) = {
                let spend_auth_g = OrchardFixedBasesFull::SpendAuthG;
                let spend_auth_g = FixedPoint::from_inner(ecc_chip.clone(), spend_auth_g);
                spend_auth_g.mul(layouter.namespace(|| "[alpha] SpendAuthG"), alpha)?
            };

            // [alpha] SpendAuthG + ak_P
            let rk = alpha_commitment.add(layouter.namespace(|| "rk"), &ak_P)?;

            // Constrain rk to equal public input
            layouter.constrain_instance(rk.inner().x().cell(), config.primary, RK_X)?;
            layouter.constrain_instance(rk.inner().y().cell(), config.primary, RK_Y)?;
        }

        // Diversified address integrity (https://p.z.cash/ZKS:action-addr-integrity?partial).
        let pk_d_old = {
            let ivk = {
                let ak = ak_P.extract_p().inner().clone();
                let rivk = ScalarFixed::new(
                    ecc_chip.clone(),
                    layouter.namespace(|| "rivk"),
                    self.rivk.map(|rivk| rivk.inner()),
                )?;

                gadget::commit_ivk(
                    config.sinsemilla_chip_1(),
                    ecc_chip.clone(),
                    config.commit_ivk_chip(),
                    layouter.namespace(|| "CommitIvk"),
                    ak,
                    nk,
                    rivk,
                )?
            };
            let ivk =
                ScalarVar::from_base(ecc_chip.clone(), layouter.namespace(|| "ivk"), ivk.inner())?;

            // [ivk] g_d_old
            // The scalar value is passed through and discarded.
            let (derived_pk_d_old, _ivk) =
                g_d_old.mul(layouter.namespace(|| "[ivk] g_d_old"), ivk)?;

            // Constrain derived pk_d_old to equal witnessed pk_d_old
            //
            // This equality constraint is technically superfluous, because the assigned
            // value of `derived_pk_d_old` is an equivalent witness. But it's nice to see
            // an explicit connection between circuit-synthesized values, and explicit
            // prover witnesses. We could get the best of both worlds with a write-on-copy
            // abstraction (https://github.com/zcash/halo2/issues/334).
            let pk_d_old = NonIdentityPoint::new(
                ecc_chip.clone(),
                layouter.namespace(|| "witness pk_d_old"),
                self.pk_d_old.map(|pk_d_old| pk_d_old.inner().to_affine()),
            )?;
            derived_pk_d_old
                .constrain_equal(layouter.namespace(|| "pk_d_old equality"), &pk_d_old)?;

            pk_d_old
        };

        // Old note commitment integrity (https://p.z.cash/ZKS:action-cm-old-integrity?partial).
        {
            let rcm_old = ScalarFixed::new(
                ecc_chip.clone(),
                layouter.namespace(|| "rcm_old"),
                self.rcm_old.as_ref().map(|rcm_old| rcm_old.inner()),
            )?;

            // g★_d || pk★_d || i2lebsp_{64}(v) || i2lebsp_{255}(rho) || i2lebsp_{255}(psi)
            let derived_cm_old = gadget::note_commit(
                layouter.namespace(|| {
                    "g★_d || pk★_d || i2lebsp_{64}(v) || i2lebsp_{255}(rho) || i2lebsp_{255}(psi)"
                }),
                config.sinsemilla_chip_1(),
                config.ecc_chip(),
                config.note_commit_chip_old(),
                g_d_old.inner(),
                pk_d_old.inner(),
                v_old.clone(),
                rho_old,
                psi_old,
                rcm_old,
            )?;

            // Constrain derived cm_old to equal witnessed cm_old
            derived_cm_old.constrain_equal(layouter.namespace(|| "cm_old equality"), &cm_old)?;
        }

        // New note commitment integrity (https://p.z.cash/ZKS:action-cmx-new-integrity?partial).
        {
            // Witness g_d_new
            let g_d_new = {
                let g_d_new = self.g_d_new.map(|g_d_new| g_d_new.to_affine());
                NonIdentityPoint::new(
                    ecc_chip.clone(),
                    layouter.namespace(|| "witness g_d_new_star"),
                    g_d_new,
                )?
            };

            // Witness pk_d_new
            let pk_d_new = {
                let pk_d_new = self.pk_d_new.map(|pk_d_new| pk_d_new.inner().to_affine());
                NonIdentityPoint::new(
                    ecc_chip.clone(),
                    layouter.namespace(|| "witness pk_d_new"),
                    pk_d_new,
                )?
            };

            // ρ^new = nf^old
            let rho_new = nf_old.inner().clone();

            // Witness psi_new
            let psi_new = assign_free_advice(
                layouter.namespace(|| "witness psi_new"),
                config.advices[0],
                self.psi_new,
            )?;

            let rcm_new = ScalarFixed::new(
                ecc_chip,
                layouter.namespace(|| "rcm_new"),
                self.rcm_new.as_ref().map(|rcm_new| rcm_new.inner()),
            )?;

            // g★_d || pk★_d || i2lebsp_{64}(v) || i2lebsp_{255}(rho) || i2lebsp_{255}(psi)
            let cm_new = gadget::note_commit(
                layouter.namespace(|| {
                    "g★_d || pk★_d || i2lebsp_{64}(v) || i2lebsp_{255}(rho) || i2lebsp_{255}(psi)"
                }),
                config.sinsemilla_chip_2(),
                config.ecc_chip(),
                config.note_commit_chip_new(),
                g_d_new.inner(),
                pk_d_new.inner(),
                v_new.clone(),
                rho_new,
                psi_new,
                rcm_new,
            )?;

            let cmx = cm_new.extract_p();

            // Constrain cmx to equal public input
            layouter.constrain_instance(cmx.inner().cell(), config.primary, CMX)?;
        }

        // Constrain the remaining Orchard circuit checks.
        layouter.assign_region(
            || "Orchard circuit checks",
            |mut region| {
                v_old.copy_advice(|| "v_old", &mut region, config.advices[0], 0)?;
                v_new.copy_advice(|| "v_new", &mut region, config.advices[1], 0)?;
                v_net_magnitude_sign.0.copy_advice(
                    || "v_net magnitude",
                    &mut region,
                    config.advices[2],
                    0,
                )?;
                v_net_magnitude_sign.1.copy_advice(
                    || "v_net sign",
                    &mut region,
                    config.advices[3],
                    0,
                )?;

                root.copy_advice(|| "calculated root", &mut region, config.advices[4], 0)?;
                region.assign_advice_from_instance(
                    || "pub input anchor",
                    config.primary,
                    ANCHOR,
                    config.advices[5],
                    0,
                )?;

                region.assign_advice_from_instance(
                    || "enable spends",
                    config.primary,
                    ENABLE_SPEND,
                    config.advices[6],
                    0,
                )?;

                region.assign_advice_from_instance(
                    || "enable outputs",
                    config.primary,
                    ENABLE_OUTPUT,
                    config.advices[7],
                    0,
                )?;

                config.q_orchard.enable(&mut region, 0)
            },
        )?;

        Ok(())
    }
}

/// The verifying key for the Orchard Action circuit.
#[derive(Debug)]
pub struct VerifyingKey {
    pub(crate) params: halo2_proofs::poly::commitment::Params<vesta::Affine>,
    pub(crate) vk: plonk::VerifyingKey<vesta::Affine>,
}

impl VerifyingKey {
    /// Builds the verifying key.
    pub fn build() -> Self {
        let params = halo2_proofs::poly::commitment::Params::new(K);
        let circuit: Circuit = Default::default();

        let vk = plonk::keygen_vk(&params, &circuit).unwrap();

        VerifyingKey { params, vk }
    }
}

/// The proving key for the Orchard Action circuit.
#[derive(Debug)]
pub struct ProvingKey {
    params: halo2_proofs::poly::commitment::Params<vesta::Affine>,
    pk: plonk::ProvingKey<vesta::Affine>,
}

impl ProvingKey {
    /// Builds the proving key.
    pub fn build() -> Self {
        let params = halo2_proofs::poly::commitment::Params::new(K);
        let circuit: Circuit = Default::default();

        let vk = plonk::keygen_vk(&params, &circuit).unwrap();
        let pk = plonk::keygen_pk(&params, vk, &circuit).unwrap();

        ProvingKey { params, pk }
    }
}

/// Public inputs to the Orchard Action circuit.
#[derive(Clone, Debug)]
pub struct Instance {
    pub(crate) anchor: Anchor,
    pub(crate) cv_net: ValueCommitment,
    pub(crate) nf_old: Nullifier,
    pub(crate) rk: VerificationKey<SpendAuth>,
    pub(crate) cmx: ExtractedNoteCommitment,
    pub(crate) enable_spend: bool,
    pub(crate) enable_output: bool,
}

impl Instance {
    /// Constructs an [`Instance`] from its constituent parts.
    ///
    /// This API can be used in combination with [`Proof::verify`] to build verification
    /// pipelines for many proofs, where you don't want to pass around the full bundle.
    /// Use [`Bundle::verify_proof`] instead if you have the full bundle.
    ///
    /// [`Bundle::verify_proof`]: crate::Bundle::verify_proof
    pub fn from_parts(
        anchor: Anchor,
        cv_net: ValueCommitment,
        nf_old: Nullifier,
        rk: VerificationKey<SpendAuth>,
        cmx: ExtractedNoteCommitment,
        enable_spend: bool,
        enable_output: bool,
    ) -> Self {
        Instance {
            anchor,
            cv_net,
            nf_old,
            rk,
            cmx,
            enable_spend,
            enable_output,
        }
    }

    fn to_halo2_instance(&self) -> [[vesta::Scalar; 9]; 1] {
        let mut instance = [vesta::Scalar::zero(); 9];

        instance[ANCHOR] = self.anchor.inner();
        instance[CV_NET_X] = self.cv_net.x();
        instance[CV_NET_Y] = self.cv_net.y();
        instance[NF_OLD] = self.nf_old.0;

        let rk = pallas::Point::from_bytes(&self.rk.clone().into())
            .unwrap()
            .to_affine()
            .coordinates()
            .unwrap();

        instance[RK_X] = *rk.x();
        instance[RK_Y] = *rk.y();
        instance[CMX] = self.cmx.inner();
        instance[ENABLE_SPEND] = vesta::Scalar::from(u64::from(self.enable_spend));
        instance[ENABLE_OUTPUT] = vesta::Scalar::from(u64::from(self.enable_output));

        [instance]
    }
}

/// A proof of the validity of an Orchard [`Bundle`].
///
/// [`Bundle`]: crate::bundle::Bundle
#[derive(Clone)]
pub struct Proof(Vec<u8>);

impl fmt::Debug for Proof {
    fn fmt(&self, f: &mut fmt::Formatter<'_>) -> fmt::Result {
        if f.alternate() {
            f.debug_tuple("Proof").field(&self.0).finish()
        } else {
            // By default, only show the proof length, not its contents.
            f.debug_tuple("Proof")
                .field(&format_args!("{} bytes", self.0.len()))
                .finish()
        }
    }
}

impl AsRef<[u8]> for Proof {
    fn as_ref(&self) -> &[u8] {
        &self.0
    }
}

impl DynamicUsage for Proof {
    fn dynamic_usage(&self) -> usize {
        self.0.dynamic_usage()
    }

    fn dynamic_usage_bounds(&self) -> (usize, Option<usize>) {
        self.0.dynamic_usage_bounds()
    }
}

impl Proof {
    /// Creates a proof for the given circuits and instances.
    pub fn create(
        pk: &ProvingKey,
        circuits: &[Circuit],
        instances: &[Instance],
        mut rng: impl RngCore,
    ) -> Result<Self, plonk::Error> {
        let instances: Vec<_> = instances.iter().map(|i| i.to_halo2_instance()).collect();
        let instances: Vec<Vec<_>> = instances
            .iter()
            .map(|i| i.iter().map(|c| &c[..]).collect())
            .collect();
        let instances: Vec<_> = instances.iter().map(|i| &i[..]).collect();

        let mut transcript = Blake2bWrite::<_, vesta::Affine, _>::init(vec![]);
        plonk::create_proof(
            &pk.params,
            &pk.pk,
            circuits,
            &instances,
            &mut rng,
            &mut transcript,
        )?;
        Ok(Proof(transcript.finalize()))
    }

    /// Verifies this proof with the given instances.
    pub fn verify(&self, vk: &VerifyingKey, instances: &[Instance]) -> Result<(), plonk::Error> {
        let instances: Vec<_> = instances.iter().map(|i| i.to_halo2_instance()).collect();
        let instances: Vec<Vec<_>> = instances
            .iter()
            .map(|i| i.iter().map(|c| &c[..]).collect())
            .collect();
        let instances: Vec<_> = instances.iter().map(|i| &i[..]).collect();

        let strategy = SingleVerifier::new(&vk.params);
        let mut transcript = Blake2bRead::init(&self.0[..]);
        plonk::verify_proof(&vk.params, &vk.vk, strategy, &instances, &mut transcript)
    }

    pub(crate) fn add_to_batch(
        &self,
        batch: &mut BatchVerifier<vesta::Affine>,
        instances: Vec<Instance>,
    ) {
        let instances = instances
            .iter()
            .map(|i| {
                i.to_halo2_instance()
                    .into_iter()
                    .map(|c| c.into_iter().collect())
                    .collect()
            })
            .collect();

        batch.add_proof(instances, self.0.clone());
    }

    /// Constructs a new Proof value.
    pub fn new(bytes: Vec<u8>) -> Self {
        Proof(bytes)
    }
}

#[cfg(test)]
mod tests {
    use core::iter;

    use ff::Field;
    use halo2_proofs::{circuit::Value, dev::MockProver};
    use pasta_curves::pallas;
    use rand::{rngs::OsRng, RngCore};

    use super::{Circuit, Instance, Proof, ProvingKey, VerifyingKey, K};
    use crate::note::NoteType;
    use crate::{
        keys::SpendValidatingKey,
        note::Note,
        tree::MerklePath,
        value::{ValueCommitTrapdoor, ValueCommitment},
    };

    fn generate_circuit_instance<R: RngCore>(mut rng: R) -> (Circuit, Instance) {
        let (_, fvk, spent_note) = Note::dummy(&mut rng, None, NoteType::native());

        let sender_address = spent_note.recipient();
        let nk = *fvk.nk();
        let rivk = fvk.rivk(fvk.scope_for_address(&spent_note.recipient()).unwrap());
        let nf_old = spent_note.nullifier(&fvk);
        let ak: SpendValidatingKey = fvk.into();
        let alpha = pallas::Scalar::random(&mut rng);
        let rk = ak.randomize(&alpha);

        let (_, _, output_note) = Note::dummy(&mut rng, Some(nf_old), NoteType::native());
        let cmx = output_note.commitment().into();

        let value = spent_note.value() - output_note.value();
        let rcv = ValueCommitTrapdoor::random(&mut rng);
        let cv_net = ValueCommitment::derive(value, rcv, NoteType::native());

        let path = MerklePath::dummy(&mut rng);
        let anchor = path.root(spent_note.commitment().into());

        (
            Circuit {
<<<<<<< HEAD
                path: Some(path.auth_path()),
                pos: Some(path.position()),
                g_d_old: Some(sender_address.g_d()),
                pk_d_old: Some(*sender_address.pk_d()),
                v_old: Some(spent_note.value()),
                // split: Some(false),
                rho_old: Some(spent_note.rho()),
                psi_old: Some(spent_note.rseed().psi(&spent_note.rho())),
                rcm_old: Some(spent_note.rseed().rcm(&spent_note.rho())),
                cm_old: Some(spent_note.commitment()),
                alpha: Some(alpha),
                ak: Some(ak),
                nk: Some(nk),
                rivk: Some(rivk),
                g_d_new: Some(output_note.recipient().g_d()),
                pk_d_new: Some(*output_note.recipient().pk_d()),
                v_new: Some(output_note.value()),
                psi_new: Some(output_note.rseed().psi(&output_note.rho())),
                rcm_new: Some(output_note.rseed().rcm(&output_note.rho())),
                rcv: Some(rcv),
=======
                path: Value::known(path.auth_path()),
                pos: Value::known(path.position()),
                g_d_old: Value::known(sender_address.g_d()),
                pk_d_old: Value::known(*sender_address.pk_d()),
                v_old: Value::known(spent_note.value()),
                rho_old: Value::known(spent_note.rho()),
                psi_old: Value::known(spent_note.rseed().psi(&spent_note.rho())),
                rcm_old: Value::known(spent_note.rseed().rcm(&spent_note.rho())),
                cm_old: Value::known(spent_note.commitment()),
                alpha: Value::known(alpha),
                ak: Value::known(ak),
                nk: Value::known(nk),
                rivk: Value::known(rivk),
                g_d_new: Value::known(output_note.recipient().g_d()),
                pk_d_new: Value::known(*output_note.recipient().pk_d()),
                v_new: Value::known(output_note.value()),
                psi_new: Value::known(output_note.rseed().psi(&output_note.rho())),
                rcm_new: Value::known(output_note.rseed().rcm(&output_note.rho())),
                rcv: Value::known(rcv),
>>>>>>> 5ae51075
            },
            Instance {
                anchor,
                cv_net,
                nf_old,
                rk,
                cmx,
                enable_spend: true,
                enable_output: true,
            },
        )
    }

    // TODO: recast as a proptest
    #[test]
    fn round_trip() {
        let mut rng = OsRng;

        let (circuits, instances): (Vec<_>, Vec<_>) = iter::once(())
            .map(|()| generate_circuit_instance(&mut rng))
            .unzip();

        let vk = VerifyingKey::build();

        // Test that the pinned verification key (representing the circuit)
        // is as expected.
        {
            // panic!("{:#?}", vk.vk.pinned());
            assert_eq!(
                format!("{:#?}\n", vk.vk.pinned()),
                include_str!("circuit_description").replace("\r\n", "\n")
            );
        }

        // Test that the proof size is as expected.
        let expected_proof_size = {
            let circuit_cost =
                halo2_proofs::dev::CircuitCost::<pasta_curves::vesta::Point, _>::measure(
                    K as usize,
                    &circuits[0],
                );
            assert_eq!(usize::from(circuit_cost.proof_size(1)), 4992);
            assert_eq!(usize::from(circuit_cost.proof_size(2)), 7264);
            usize::from(circuit_cost.proof_size(instances.len()))
        };

        for (circuit, instance) in circuits.iter().zip(instances.iter()) {
            assert_eq!(
                MockProver::run(
                    K,
                    circuit,
                    instance
                        .to_halo2_instance()
                        .iter()
                        .map(|p| p.to_vec())
                        .collect()
                )
                .unwrap()
                .verify(),
                Ok(())
            );
        }

        let pk = ProvingKey::build();
        let proof = Proof::create(&pk, &circuits, &instances, &mut rng).unwrap();
        assert!(proof.verify(&vk, &instances).is_ok());
        assert_eq!(proof.0.len(), expected_proof_size);
    }

    #[test]
    fn serialized_proof_test_case() {
        use std::io::{Read, Write};

        let vk = VerifyingKey::build();

        fn write_test_case<W: Write>(
            mut w: W,
            instance: &Instance,
            proof: &Proof,
        ) -> std::io::Result<()> {
            w.write_all(&instance.anchor.to_bytes())?;
            w.write_all(&instance.cv_net.to_bytes())?;
            w.write_all(&instance.nf_old.to_bytes())?;
            w.write_all(&<[u8; 32]>::from(instance.rk.clone()))?;
            w.write_all(&instance.cmx.to_bytes())?;
            w.write_all(&[
                if instance.enable_spend { 1 } else { 0 },
                if instance.enable_output { 1 } else { 0 },
            ])?;

            w.write_all(proof.as_ref())?;
            Ok(())
        }

        fn read_test_case<R: Read>(mut r: R) -> std::io::Result<(Instance, Proof)> {
            let read_32_bytes = |r: &mut R| {
                let mut ret = [0u8; 32];
                r.read_exact(&mut ret).unwrap();
                ret
            };
            let read_bool = |r: &mut R| {
                let mut byte = [0u8; 1];
                r.read_exact(&mut byte).unwrap();
                match byte {
                    [0] => false,
                    [1] => true,
                    _ => panic!("Unexpected non-boolean byte"),
                }
            };

            let anchor = crate::Anchor::from_bytes(read_32_bytes(&mut r)).unwrap();
            let cv_net = ValueCommitment::from_bytes(&read_32_bytes(&mut r)).unwrap();
            let nf_old = crate::note::Nullifier::from_bytes(&read_32_bytes(&mut r)).unwrap();
            let rk = read_32_bytes(&mut r).try_into().unwrap();
            let cmx =
                crate::note::ExtractedNoteCommitment::from_bytes(&read_32_bytes(&mut r)).unwrap();
            let enable_spend = read_bool(&mut r);
            let enable_output = read_bool(&mut r);
            let instance =
                Instance::from_parts(anchor, cv_net, nf_old, rk, cmx, enable_spend, enable_output);

            let mut proof_bytes = vec![];
            r.read_to_end(&mut proof_bytes)?;
            let proof = Proof::new(proof_bytes);

            Ok((instance, proof))
        }

        if std::env::var_os("ORCHARD_CIRCUIT_TEST_GENERATE_NEW_PROOF").is_some() {
            let create_proof = || -> std::io::Result<()> {
                let mut rng = OsRng;

                let (circuit, instance) = generate_circuit_instance(OsRng);
                let instances = &[instance.clone()];

                let pk = ProvingKey::build();
                let proof = Proof::create(&pk, &[circuit], instances, &mut rng).unwrap();
                assert!(proof.verify(&vk, instances).is_ok());

                let file = std::fs::File::create("circuit_proof_test_case.bin")?;
                write_test_case(file, &instance, &proof)
            };
            create_proof().expect("should be able to write new proof");
        }

        // Parse the hardcoded proof test case.
        let (instance, proof) = {
            let test_case_bytes = include_bytes!("circuit_proof_test_case.bin");
            read_test_case(&test_case_bytes[..]).expect("proof must be valid")
        };
        assert_eq!(proof.0.len(), 4992);

        assert!(proof.verify(&vk, &[instance]).is_ok());
    }

    #[cfg(feature = "dev-graph")]
    #[test]
    fn print_action_circuit() {
        use plotters::prelude::*;

        let root = BitMapBackend::new("action-circuit-layout.png", (1024, 768)).into_drawing_area();
        root.fill(&WHITE).unwrap();
        let root = root
            .titled("Orchard Action Circuit", ("sans-serif", 60))
            .unwrap();

        let circuit = Circuit {
<<<<<<< HEAD
            path: None,
            pos: None,
            g_d_old: None,
            pk_d_old: None,
            v_old: None,
            rho_old: None,
            psi_old: None,
            rcm_old: None,
            cm_old: None,
            alpha: None,
            ak: None,
            nk: None,
            rivk: None,
            g_d_new: None,
            pk_d_new: None,
            v_new: None,
            psi_new: None,
            rcm_new: None,
            rcv: None,
            // split: None,
=======
            path: Value::unknown(),
            pos: Value::unknown(),
            g_d_old: Value::unknown(),
            pk_d_old: Value::unknown(),
            v_old: Value::unknown(),
            rho_old: Value::unknown(),
            psi_old: Value::unknown(),
            rcm_old: Value::unknown(),
            cm_old: Value::unknown(),
            alpha: Value::unknown(),
            ak: Value::unknown(),
            nk: Value::unknown(),
            rivk: Value::unknown(),
            g_d_new: Value::unknown(),
            pk_d_new: Value::unknown(),
            v_new: Value::unknown(),
            psi_new: Value::unknown(),
            rcm_new: Value::unknown(),
            rcv: Value::unknown(),
>>>>>>> 5ae51075
        };
        halo2_proofs::dev::CircuitLayout::default()
            .show_labels(false)
            .view_height(0..(1 << 11))
            .render(K, &circuit, &root)
            .unwrap();
    }
}<|MERGE_RESOLUTION|>--- conflicted
+++ resolved
@@ -99,28 +99,6 @@
 /// The Orchard Action circuit.
 #[derive(Clone, Debug, Default)]
 pub struct Circuit {
-<<<<<<< HEAD
-    pub(crate) path: Option<[MerkleHashOrchard; MERKLE_DEPTH_ORCHARD]>,
-    pub(crate) pos: Option<u32>,
-    pub(crate) g_d_old: Option<NonIdentityPallasPoint>,
-    pub(crate) pk_d_old: Option<DiversifiedTransmissionKey>,
-    pub(crate) v_old: Option<NoteValue>,
-    // pub(crate) split: Option<bool>,
-    pub(crate) rho_old: Option<Nullifier>,
-    pub(crate) psi_old: Option<pallas::Base>,
-    pub(crate) rcm_old: Option<NoteCommitTrapdoor>,
-    pub(crate) cm_old: Option<NoteCommitment>,
-    pub(crate) alpha: Option<pallas::Scalar>,
-    pub(crate) ak: Option<SpendValidatingKey>,
-    pub(crate) nk: Option<NullifierDerivingKey>,
-    pub(crate) rivk: Option<CommitIvkRandomness>,
-    pub(crate) g_d_new: Option<NonIdentityPallasPoint>,
-    pub(crate) pk_d_new: Option<DiversifiedTransmissionKey>,
-    pub(crate) v_new: Option<NoteValue>,
-    pub(crate) psi_new: Option<pallas::Base>,
-    pub(crate) rcm_new: Option<NoteCommitTrapdoor>,
-    pub(crate) rcv: Option<ValueCommitTrapdoor>,
-=======
     pub(crate) path: Value<[MerkleHashOrchard; MERKLE_DEPTH_ORCHARD]>,
     pub(crate) pos: Value<u32>,
     pub(crate) g_d_old: Value<NonIdentityPallasPoint>,
@@ -140,7 +118,6 @@
     pub(crate) psi_new: Value<pallas::Base>,
     pub(crate) rcm_new: Value<NoteCommitTrapdoor>,
     pub(crate) rcv: Value<ValueCommitTrapdoor>,
->>>>>>> 5ae51075
 }
 
 impl plonk::Circuit<pallas::Base> for Circuit {
@@ -954,28 +931,6 @@
 
         (
             Circuit {
-<<<<<<< HEAD
-                path: Some(path.auth_path()),
-                pos: Some(path.position()),
-                g_d_old: Some(sender_address.g_d()),
-                pk_d_old: Some(*sender_address.pk_d()),
-                v_old: Some(spent_note.value()),
-                // split: Some(false),
-                rho_old: Some(spent_note.rho()),
-                psi_old: Some(spent_note.rseed().psi(&spent_note.rho())),
-                rcm_old: Some(spent_note.rseed().rcm(&spent_note.rho())),
-                cm_old: Some(spent_note.commitment()),
-                alpha: Some(alpha),
-                ak: Some(ak),
-                nk: Some(nk),
-                rivk: Some(rivk),
-                g_d_new: Some(output_note.recipient().g_d()),
-                pk_d_new: Some(*output_note.recipient().pk_d()),
-                v_new: Some(output_note.value()),
-                psi_new: Some(output_note.rseed().psi(&output_note.rho())),
-                rcm_new: Some(output_note.rseed().rcm(&output_note.rho())),
-                rcv: Some(rcv),
-=======
                 path: Value::known(path.auth_path()),
                 pos: Value::known(path.position()),
                 g_d_old: Value::known(sender_address.g_d()),
@@ -995,7 +950,6 @@
                 psi_new: Value::known(output_note.rseed().psi(&output_note.rho())),
                 rcm_new: Value::known(output_note.rseed().rcm(&output_note.rho())),
                 rcv: Value::known(rcv),
->>>>>>> 5ae51075
             },
             Instance {
                 anchor,
@@ -1163,28 +1117,6 @@
             .unwrap();
 
         let circuit = Circuit {
-<<<<<<< HEAD
-            path: None,
-            pos: None,
-            g_d_old: None,
-            pk_d_old: None,
-            v_old: None,
-            rho_old: None,
-            psi_old: None,
-            rcm_old: None,
-            cm_old: None,
-            alpha: None,
-            ak: None,
-            nk: None,
-            rivk: None,
-            g_d_new: None,
-            pk_d_new: None,
-            v_new: None,
-            psi_new: None,
-            rcm_new: None,
-            rcv: None,
-            // split: None,
-=======
             path: Value::unknown(),
             pos: Value::unknown(),
             g_d_old: Value::unknown(),
@@ -1204,7 +1136,6 @@
             psi_new: Value::unknown(),
             rcm_new: Value::unknown(),
             rcv: Value::unknown(),
->>>>>>> 5ae51075
         };
         halo2_proofs::dev::CircuitLayout::default()
             .show_labels(false)
