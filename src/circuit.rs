--- conflicted
+++ resolved
@@ -36,7 +36,7 @@
     note::{
         commitment::{NoteCommitTrapdoor, NoteCommitment},
         nullifier::Nullifier,
-        AssetId, ExtractedNoteCommitment, Note,
+        AssetBase, ExtractedNoteCommitment, Note,
     },
     primitives::redpallas::{SpendAuth, VerificationKey},
     spec::NonIdentityPallasPoint,
@@ -109,7 +109,7 @@
     pub(crate) psi_old: Value<pallas::Base>,
     pub(crate) rcm_old: Value<NoteCommitTrapdoor>,
     pub(crate) cm_old: Value<NoteCommitment>,
-    pub(crate) asset_old: Value<AssetId>,
+    pub(crate) asset_old: Value<AssetBase>,
     pub(crate) alpha: Value<pallas::Scalar>,
     pub(crate) ak: Value<SpendValidatingKey>,
     pub(crate) nk: Value<NullifierDerivingKey>,
@@ -119,7 +119,7 @@
     pub(crate) v_new: Value<NoteValue>,
     pub(crate) psi_new: Value<pallas::Base>,
     pub(crate) rcm_new: Value<NoteCommitTrapdoor>,
-    pub(crate) asset_new: Value<AssetId>,
+    pub(crate) asset_new: Value<AssetBase>,
     pub(crate) rcv: Value<ValueCommitTrapdoor>,
     pub(crate) split_flag: Value<bool>,
 }
@@ -1033,12 +1033,8 @@
     use rand::{rngs::OsRng, RngCore};
 
     use super::{Circuit, Instance, Proof, ProvingKey, VerifyingKey, K};
-<<<<<<< HEAD
+    use crate::keys::{IssuanceAuthorizingKey, IssuanceValidatingKey, SpendingKey};
     use crate::note::AssetBase;
-=======
-    use crate::keys::{IssuanceAuthorizingKey, IssuanceValidatingKey, SpendingKey};
-    use crate::note::AssetId;
->>>>>>> cbf0a3a6
     use crate::{
         keys::SpendValidatingKey,
         note::Note,
