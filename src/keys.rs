//! Key structures for Orchard.

<<<<<<< HEAD
use std::{
    fmt::{Debug, Formatter},
    io::{self, Read, Write},
};
=======
use alloc::vec::Vec;
use core2::io::{self, Read, Write};
>>>>>>> 4fa6d3b5

use aes::Aes256;
use blake2b_simd::{Hash as Blake2bHash, Params};
use fpe::ff1::{BinaryNumeralString, FF1};
use group::{
    ff::{Field, PrimeField},
    prime::PrimeCurveAffine,
    Curve, GroupEncoding,
};
use k256::{
    schnorr,
    schnorr::{
        signature::hazmat::{PrehashSigner, PrehashVerifier},
        Signature, VerifyingKey,
    },
    NonZeroScalar,
};
use pasta_curves::{pallas, pallas::Scalar};
use rand::{rngs::OsRng, RngCore};
use subtle::{Choice, ConditionallySelectable, ConstantTimeEq, CtOption};
use zcash_note_encryption_zsa::EphemeralKeyBytes;

use crate::{
    address::Address,
    primitives::redpallas::{self, SpendAuth, VerificationKey},
    spec::{
        commit_ivk, diversify_hash, extract_p, ka_orchard, ka_orchard_prepared, prf_nf, to_base,
        to_scalar, NonIdentityPallasPoint, NonZeroPallasBase, NonZeroPallasScalar,
        PreparedNonIdentityBase, PreparedNonZeroScalar, PrfExpand,
    },
    zip32::{
        self, ExtendedSpendingKey, ZIP32_ORCHARD_PERSONALIZATION,
        ZIP32_ORCHARD_PERSONALIZATION_FOR_ISSUANCE,
    },
};

// Preserve '::' which specifies the EXTERNAL 'zip32' crate
#[rustfmt::skip]
pub use ::zip32::{AccountId, ChildIndex, DiversifierIndex, Scope};

const KDF_ORCHARD_PERSONALIZATION: &[u8; 16] = b"Zcash_OrchardKDF";
const ZIP32_PURPOSE: u32 = 32;
const ZIP32_PURPOSE_FOR_ISSUANCE: u32 = 227;

/// A spending key, from which all key material is derived.
///
/// $\mathsf{sk}$ as defined in [Zcash Protocol Spec § 4.2.3: Orchard Key Components][orchardkeycomponents].
///
/// [orchardkeycomponents]: https://zips.z.cash/protocol/nu5.pdf#orchardkeycomponents
#[derive(Debug, Copy, Clone)]
pub struct SpendingKey([u8; 32]);

impl ConstantTimeEq for SpendingKey {
    fn ct_eq(&self, other: &Self) -> Choice {
        self.to_bytes().ct_eq(other.to_bytes())
    }
}

impl SpendingKey {
    /// Generates a random spending key.
    ///
    /// This is only used when generating dummy notes. Real spending keys should be
    /// derived according to [ZIP 32].
    ///
    /// [ZIP 32]: https://zips.z.cash/zip-0032
    pub(crate) fn random(rng: &mut impl RngCore) -> Self {
        loop {
            let mut bytes = [0; 32];
            rng.fill_bytes(&mut bytes);
            let sk = SpendingKey::from_bytes(bytes);
            if sk.is_some().into() {
                break sk.unwrap();
            }
        }
    }

    /// Constructs an Orchard spending key from uniformly-random bytes.
    ///
    /// Returns `None` if the bytes do not correspond to a valid Orchard spending key.
    pub fn from_bytes(sk: [u8; 32]) -> CtOption<Self> {
        let sk = SpendingKey(sk);
        // If ask = 0, discard this key. We call `derive_inner` rather than
        // `SpendAuthorizingKey::from` here because we only need to know
        // whether ask = 0; the adjustment to potentially negate ask is not
        // needed. Also, `from` would panic on ask = 0.
        let ask = SpendAuthorizingKey::derive_inner(&sk);
        // If ivk is 0 or ⊥, discard this key.
        let fvk = (&sk).into();
        let external_ivk = KeyAgreementPrivateKey::derive_inner(&fvk);
        let internal_ivk = KeyAgreementPrivateKey::derive_inner(&fvk.derive_internal());
        CtOption::new(
            sk,
            !(ask.is_zero() | external_ivk.is_none() | internal_ivk.is_none()),
        )
    }

    /// Returns the raw bytes of the spending key.
    pub fn to_bytes(&self) -> &[u8; 32] {
        &self.0
    }

    /// Derives the Orchard spending key for the given seed, coin type, and account.
    pub fn from_zip32_seed(
        seed: &[u8],
        coin_type: u32,
        account: AccountId,
    ) -> Result<Self, zip32::Error> {
        if coin_type >= (1 << 31) {
            return Err(zip32::Error::InvalidChildIndex(coin_type));
        }

        // Call zip32 logic
        let path = &[
            ChildIndex::hardened(ZIP32_PURPOSE),
            ChildIndex::hardened(coin_type),
            ChildIndex::hardened(account.into()),
        ];
        ExtendedSpendingKey::from_path(seed, path, ZIP32_ORCHARD_PERSONALIZATION)
            .map(|esk| esk.sk())
    }
}

/// A spend authorizing key, used to create spend authorization signatures.
/// This type enforces that the corresponding public point (ak^ℙ) has ỹ = 0.
///
/// $\mathsf{ask}$ as defined in [Zcash Protocol Spec § 4.2.3: Orchard Key Components][orchardkeycomponents].
///
/// [orchardkeycomponents]: https://zips.z.cash/protocol/nu5.pdf#orchardkeycomponents
#[derive(Clone, Debug)]
pub struct SpendAuthorizingKey(redpallas::SigningKey<SpendAuth>);

impl SpendAuthorizingKey {
    /// Derives ask from sk. Internal use only, does not enforce all constraints.
    fn derive_inner(sk: &SpendingKey) -> pallas::Scalar {
        to_scalar(PrfExpand::ORCHARD_ASK.with(&sk.0))
    }

    /// Randomizes this spend authorizing key with the given `randomizer`.
    ///
    /// The resulting key can be used to actually sign a spend.
    pub fn randomize(&self, randomizer: &pallas::Scalar) -> redpallas::SigningKey<SpendAuth> {
        self.0.randomize(randomizer)
    }
}

impl From<&SpendingKey> for SpendAuthorizingKey {
    fn from(sk: &SpendingKey) -> Self {
        let ask = Self::derive_inner(sk);
        // SpendingKey cannot be constructed such that this assertion would fail.
        assert!(!bool::from(ask.is_zero()));
        // TODO: Add TryFrom<S::Scalar> for SpendAuthorizingKey.
        SpendAuthorizingKey(conditionally_negate(ask))
    }
}

// If the last bit of repr_P(ak) is 1, negate ask.
fn conditionally_negate<T: redpallas::SigType>(scalar: Scalar) -> redpallas::SigningKey<T> {
    let ret = redpallas::SigningKey::<T>(scalar.to_repr().try_into().unwrap());
    if (<[u8; 32]>::from(redpallas::VerificationKey::<T>::from(&ret).0)[31] >> 7) == 1 {
        redpallas::SigningKey::<T>((-scalar).to_repr().try_into().unwrap())
    } else {
        ret
    }
}

/// A key used to validate spend authorization signatures.
///
/// Defined in [Zcash Protocol Spec § 4.2.3: Orchard Key Components][orchardkeycomponents].
/// Note that this is $\mathsf{ak}^\mathbb{P}$, which by construction is equivalent to
/// $\mathsf{ak}$ but stored here as a RedPallas verification key.
///
/// [orchardkeycomponents]: https://zips.z.cash/protocol/nu5.pdf#orchardkeycomponents
#[derive(Debug, Clone, PartialOrd, Ord)]
pub struct SpendValidatingKey(redpallas::VerificationKey<SpendAuth>);

impl From<&SpendAuthorizingKey> for SpendValidatingKey {
    fn from(ask: &SpendAuthorizingKey) -> Self {
        SpendValidatingKey((&ask.0).into())
    }
}

impl From<&SpendValidatingKey> for pallas::Point {
    fn from(spend_validating_key: &SpendValidatingKey) -> pallas::Point {
        pallas::Point::from_bytes(&(&spend_validating_key.0).into()).unwrap()
    }
}

impl PartialEq for SpendValidatingKey {
    fn eq(&self, other: &Self) -> bool {
        <[u8; 32]>::from(&self.0).eq(&<[u8; 32]>::from(&other.0))
    }
}

impl Eq for SpendValidatingKey {}

impl SpendValidatingKey {
    /// Randomizes this spend validating key with the given `randomizer`.
    pub fn randomize(&self, randomizer: &pallas::Scalar) -> redpallas::VerificationKey<SpendAuth> {
        self.0.randomize(randomizer)
    }

    /// Converts this spend key to its serialized form,
    /// I2LEOSP_256(ak).
    #[cfg_attr(feature = "unstable-frost", visibility::make(pub))]
    pub(crate) fn to_bytes(&self) -> [u8; 32] {
        // This is correct because the wrapped point must have ỹ = 0, and
        // so the point repr is the same as I2LEOSP of its x-coordinate.
        let b = <[u8; 32]>::from(&self.0);
        assert!(b[31] & 0x80 == 0);
        b
    }

    /// Attempts to parse a byte slice as a spend validating key, `I2LEOSP_256(ak)`.
    ///
    /// Returns `None` if the given slice does not contain a valid spend validating key.
    #[cfg_attr(feature = "unstable-frost", visibility::make(pub))]
    pub(crate) fn from_bytes(bytes: &[u8]) -> Option<Self> {
        <[u8; 32]>::try_from(bytes)
            .ok()
            .and_then(check_structural_validity)
            .map(SpendValidatingKey)
    }
}

/// A function to check structural validity of the validating keys for authorizing transfers and
/// issuing assets
/// Structural validity checks for ak_P or ik_P:
///  - The point must not be the identity (which for Pallas is canonically encoded as all-zeroes).
///  - The compressed y-coordinate bit must be 0.
fn check_structural_validity(
    verification_key_bytes: [u8; 32],
) -> Option<VerificationKey<SpendAuth>> {
    if verification_key_bytes != [0; 32] && verification_key_bytes[31] & 0x80 == 0 {
        <redpallas::VerificationKey<SpendAuth>>::try_from(verification_key_bytes).ok()
    } else {
        None
    }
}

/// An issuance key, from which all key material is derived.
///
/// $\mathsf{isk}$ as defined in [ZIP 227][issuancekeycomponents].
///
/// [issuancekeycomponents]: https://zips.z.cash/zip-0227#issuance-key-derivation
#[derive(Copy, Clone)]
pub struct IssuanceAuthorizingKey(NonZeroScalar);

impl IssuanceAuthorizingKey {
    /// Generates a random issuance key.
    ///
    /// This is only used when generating a random AssetBase.
    /// Real issuance keys should be derived according to [ZIP 32].
    ///
    /// [ZIP 32]: https://zips.z.cash/zip-0032
    pub(crate) fn random() -> Self {
        IssuanceAuthorizingKey(NonZeroScalar::random(&mut OsRng))
    }

    /// Constructs an Orchard issuance key from uniformly-random bytes.
    ///
    /// Returns `None` if the bytes do not correspond to a valid Orchard issuance key.
    pub fn from_bytes(isk_bytes: [u8; 32]) -> Option<Self> {
        NonZeroScalar::try_from(&isk_bytes as &[u8])
            .ok()
            .map(IssuanceAuthorizingKey)
    }

    /// Returns the raw bytes of the issuance key.
    /// Unwrap call never fails since the issuance authorizing key is exactly 32 bytes.
    pub fn to_bytes(&self) -> [u8; 32] {
        self.0.to_bytes().try_into().unwrap()
    }

    /// Derives the Orchard-ZSA issuance key for the given seed, coin type, and account.
    pub fn from_zip32_seed(
        seed: &[u8],
        coin_type: u32,
        account: u32,
    ) -> Result<Self, zip32::Error> {
        // Call zip32 logic
        let path = &[
            ChildIndex::hardened(ZIP32_PURPOSE_FOR_ISSUANCE),
            ChildIndex::hardened(coin_type),
            ChildIndex::hardened(account),
        ];

        // we are reusing zip32 logic for deriving the key, zip32 should be updated as discussed
        let &isk_bytes =
            ExtendedSpendingKey::from_path(seed, path, ZIP32_ORCHARD_PERSONALIZATION_FOR_ISSUANCE)?
                .sk()
                .to_bytes();

        IssuanceAuthorizingKey::from_bytes(isk_bytes).ok_or(zip32::Error::InvalidSpendingKey)
    }

    /// Sign the provided message using the `IssuanceAuthorizingKey`.
    /// Only supports signing of messages of length 32 bytes, since we will only be using it to sign 32 byte SIGHASH values.
    pub fn try_sign(&self, msg: &[u8; 32]) -> Result<Signature, schnorr::Error> {
        schnorr::SigningKey::from(self.0).sign_prehash(msg)
    }
}

impl Debug for IssuanceAuthorizingKey {
    fn fmt(&self, f: &mut Formatter<'_>) -> std::fmt::Result {
        f.debug_tuple("IssuanceAuthorizingKey")
            .field(&self.0.to_bytes())
            .finish()
    }
}

/// A key used to validate issuance authorization signatures.
///
/// Defined in [ZIP 227: Issuance of Zcash Shielded Assets § Issuance Key Generation][IssuanceZSA].
///
/// [IssuanceZSA]: https://zips.z.cash/zip-0227#issuance-key-derivation
#[derive(Debug, Clone)]
pub struct IssuanceValidatingKey(schnorr::VerifyingKey);

impl From<&IssuanceAuthorizingKey> for IssuanceValidatingKey {
    fn from(isk: &IssuanceAuthorizingKey) -> Self {
        IssuanceValidatingKey(*schnorr::SigningKey::from(isk.0).verifying_key())
    }
}

impl PartialEq for IssuanceValidatingKey {
    fn eq(&self, other: &Self) -> bool {
        self.to_bytes().eq(&other.to_bytes())
    }
}

impl Eq for IssuanceValidatingKey {}

impl IssuanceValidatingKey {
    /// Converts this issuance validating key to its serialized form,
    /// in big-endian order as defined in BIP 340.
    /// Unwrap call never fails since the issuance validating key is exactly 32 bytes.
    pub fn to_bytes(&self) -> [u8; 32] {
        self.0.to_bytes().try_into().unwrap()
    }

    /// Constructs an Orchard issuance validating key from the provided bytes.
    /// The bytes are assumed to be encoded in big-endian order.
    ///
    /// Returns `None` if the bytes do not correspond to a valid key.
    pub fn from_bytes(bytes: &[u8]) -> Option<Self> {
        VerifyingKey::from_bytes(bytes)
            .ok()
            .map(IssuanceValidatingKey)
    }

    /// Verifies a purported `signature` over `msg` made by this verification key.
    pub fn verify(&self, msg: &[u8], signature: &Signature) -> Result<(), schnorr::Error> {
        self.0.verify_prehash(msg, signature)
    }
}

/// A key used to derive [`Nullifier`]s from [`Note`]s.
///
/// $\mathsf{nk}$ as defined in [Zcash Protocol Spec § 4.2.3: Orchard Key Components][orchardkeycomponents].
///
/// [`Nullifier`]: crate::note::Nullifier
/// [`Note`]: crate::note::Note
/// [orchardkeycomponents]: https://zips.z.cash/protocol/nu5.pdf#orchardkeycomponents
#[derive(Copy, Debug, Clone, PartialEq, Eq, PartialOrd, Ord)]
pub(crate) struct NullifierDerivingKey(pallas::Base);

impl NullifierDerivingKey {
    pub(crate) fn inner(&self) -> pallas::Base {
        self.0
    }
}

impl From<&SpendingKey> for NullifierDerivingKey {
    fn from(sk: &SpendingKey) -> Self {
        NullifierDerivingKey(to_base(PrfExpand::ORCHARD_NK.with(&sk.0)))
    }
}

impl NullifierDerivingKey {
    pub(crate) fn prf_nf(&self, rho: pallas::Base) -> pallas::Base {
        prf_nf(self.0, rho)
    }

    /// Converts this nullifier deriving key to its serialized form.
    pub(crate) fn to_bytes(self) -> [u8; 32] {
        <[u8; 32]>::from(self.0)
    }

    pub(crate) fn from_bytes(bytes: &[u8]) -> Option<Self> {
        let nk_bytes = <[u8; 32]>::try_from(bytes).ok()?;
        let nk = pallas::Base::from_repr(nk_bytes).map(NullifierDerivingKey);
        if nk.is_some().into() {
            Some(nk.unwrap())
        } else {
            None
        }
    }
}

/// The randomness for $\mathsf{Commit}^\mathsf{ivk}$.
///
/// $\mashsf{rivk}$ as defined in [Zcash Protocol Spec § 4.2.3: Orchard Key Components][orchardkeycomponents].
///
/// [orchardkeycomponents]: https://zips.z.cash/protocol/nu5.pdf#orchardkeycomponents
#[derive(Copy, Debug, Clone, PartialEq, Eq, PartialOrd, Ord)]
pub(crate) struct CommitIvkRandomness(pallas::Scalar);

impl From<&SpendingKey> for CommitIvkRandomness {
    fn from(sk: &SpendingKey) -> Self {
        CommitIvkRandomness(to_scalar(PrfExpand::ORCHARD_RIVK.with(&sk.0)))
    }
}

impl CommitIvkRandomness {
    pub(crate) fn inner(&self) -> pallas::Scalar {
        self.0
    }

    /// Converts this nullifier deriving key to its serialized form.
    pub(crate) fn to_bytes(self) -> [u8; 32] {
        <[u8; 32]>::from(self.0)
    }

    pub(crate) fn from_bytes(bytes: &[u8]) -> Option<Self> {
        let rivk_bytes = <[u8; 32]>::try_from(bytes).ok()?;
        let rivk = pallas::Scalar::from_repr(rivk_bytes).map(CommitIvkRandomness);
        if rivk.is_some().into() {
            Some(rivk.unwrap())
        } else {
            None
        }
    }
}

/// A key that provides the capability to view incoming and outgoing transactions.
///
/// This key is useful anywhere you need to maintain accurate balance, but do not want the
/// ability to spend funds (such as a view-only wallet).
///
/// Defined in [Zcash Protocol Spec § 4.2.3: Orchard Key Components][orchardkeycomponents].
///
/// [orchardkeycomponents]: https://zips.z.cash/protocol/nu5.pdf#orchardkeycomponents
#[derive(Debug, Clone, PartialEq, Eq, PartialOrd, Ord)]
pub struct FullViewingKey {
    ak: SpendValidatingKey,
    nk: NullifierDerivingKey,
    rivk: CommitIvkRandomness,
}

impl From<&SpendingKey> for FullViewingKey {
    fn from(sk: &SpendingKey) -> Self {
        FullViewingKey {
            ak: (&SpendAuthorizingKey::from(sk)).into(),
            nk: sk.into(),
            rivk: sk.into(),
        }
    }
}

impl From<&ExtendedSpendingKey> for FullViewingKey {
    fn from(extsk: &ExtendedSpendingKey) -> Self {
        (&extsk.sk()).into()
    }
}

impl From<FullViewingKey> for SpendValidatingKey {
    fn from(fvk: FullViewingKey) -> Self {
        fvk.ak
    }
}

impl FullViewingKey {
    pub(crate) fn nk(&self) -> &NullifierDerivingKey {
        &self.nk
    }

    /// Returns either `rivk` or `rivk_internal` based on `scope`.
    pub(crate) fn rivk(&self, scope: Scope) -> CommitIvkRandomness {
        match scope {
            Scope::External => self.rivk,
            Scope::Internal => {
                let k = self.rivk.0.to_repr();
                let ak = self.ak.to_bytes();
                let nk = self.nk.to_bytes();
                CommitIvkRandomness(to_scalar(
                    PrfExpand::ORCHARD_RIVK_INTERNAL.with(&k, &ak, &nk),
                ))
            }
        }
    }

    /// Defined in [Zcash Protocol Spec § 4.2.3: Orchard Key Components][orchardkeycomponents].
    ///
    /// [orchardkeycomponents]: https://zips.z.cash/protocol/nu5.pdf#orchardkeycomponents
    fn derive_dk_ovk(&self) -> (DiversifierKey, OutgoingViewingKey) {
        let k = self.rivk.0.to_repr();
        let b = [(&self.ak.0).into(), self.nk.0.to_repr()];
        let r = PrfExpand::ORCHARD_DK_OVK.with(&k, &b[0], &b[1]);
        (
            DiversifierKey(r[..32].try_into().unwrap()),
            OutgoingViewingKey(r[32..].try_into().unwrap()),
        )
    }

    /// Returns the payment address for this key at the given index.
    pub fn address_at(&self, j: impl Into<DiversifierIndex>, scope: Scope) -> Address {
        self.to_ivk(scope).address_at(j)
    }

    /// Returns the payment address for this key corresponding to the given diversifier.
    pub fn address(&self, d: Diversifier, scope: Scope) -> Address {
        // Shortcut: we don't need to derive DiversifierKey.
        match scope {
            Scope::External => KeyAgreementPrivateKey::from_fvk(self),
            Scope::Internal => KeyAgreementPrivateKey::from_fvk(&self.derive_internal()),
        }
        .address(d)
    }

    /// Returns the scope of the given address, or `None` if the address is not derived
    /// from this full viewing key.
    pub fn scope_for_address(&self, address: &Address) -> Option<Scope> {
        [Scope::External, Scope::Internal]
            .into_iter()
            .find(|scope| self.to_ivk(*scope).diversifier_index(address).is_some())
    }

    /// Serializes the full viewing key as specified in [Zcash Protocol Spec § 5.6.4.4: Orchard Raw Full Viewing Keys][orchardrawfullviewingkeys]
    ///
    /// [orchardrawfullviewingkeys]: https://zips.z.cash/protocol/protocol.pdf#orchardfullviewingkeyencoding
    pub fn write<W: Write>(&self, mut writer: W) -> io::Result<()> {
        writer.write_all(&self.to_bytes())
    }

    /// Parses a full viewing key from its "raw" encoding as specified in [Zcash Protocol Spec § 5.6.4.4: Orchard Raw Full Viewing Keys][orchardrawfullviewingkeys]
    ///
    /// [orchardrawfullviewingkeys]: https://zips.z.cash/protocol/protocol.pdf#orchardfullviewingkeyencoding
    pub fn read<R: Read>(mut reader: R) -> io::Result<Self> {
        let mut data = [0u8; 96];
        reader.read_exact(&mut data)?;

        Self::from_bytes(&data).ok_or_else(|| {
            io::Error::new(
                io::ErrorKind::InvalidInput,
                "Unable to deserialize a valid Orchard FullViewingKey from bytes",
            )
        })
    }

    /// Serializes the full viewing key as specified in [Zcash Protocol Spec § 5.6.4.4: Orchard Raw Full Viewing Keys][orchardrawfullviewingkeys]
    ///
    /// [orchardrawfullviewingkeys]: https://zips.z.cash/protocol/protocol.pdf#orchardfullviewingkeyencoding
    pub fn to_bytes(&self) -> [u8; 96] {
        let mut result = [0u8; 96];
        result[0..32].copy_from_slice(&<[u8; 32]>::from(self.ak.0.clone()));
        result[32..64].copy_from_slice(&self.nk.0.to_repr());
        result[64..96].copy_from_slice(&self.rivk.0.to_repr());
        result
    }

    /// Parses a full viewing key from its "raw" encoding as specified in [Zcash Protocol Spec § 5.6.4.4: Orchard Raw Full Viewing Keys][orchardrawfullviewingkeys]
    ///
    /// [orchardrawfullviewingkeys]: https://zips.z.cash/protocol/protocol.pdf#orchardfullviewingkeyencoding
    pub fn from_bytes(bytes: &[u8; 96]) -> Option<Self> {
        let ak = SpendValidatingKey::from_bytes(&bytes[..32])?;
        let nk = NullifierDerivingKey::from_bytes(&bytes[32..64])?;
        let rivk = CommitIvkRandomness::from_bytes(&bytes[64..])?;

        let fvk = FullViewingKey { ak, nk, rivk };

        // If either ivk is 0 or ⊥, this FVK is invalid.
        let _: NonZeroPallasBase = Option::from(KeyAgreementPrivateKey::derive_inner(&fvk))?;
        let _: NonZeroPallasBase =
            Option::from(KeyAgreementPrivateKey::derive_inner(&fvk.derive_internal()))?;

        Some(fvk)
    }

    /// Derives an internal full viewing key from a full viewing key, as specified in
    /// [ZIP32][orchardinternalfullviewingkey]. Internal use only.
    ///
    /// [orchardinternalfullviewingkey]: https://zips.z.cash/zip-0032#orchard-internal-key-derivation
    fn derive_internal(&self) -> Self {
        FullViewingKey {
            ak: self.ak.clone(),
            nk: self.nk,
            rivk: self.rivk(Scope::Internal),
        }
    }

    /// Derives an `IncomingViewingKey` for this full viewing key.
    pub fn to_ivk(&self, scope: Scope) -> IncomingViewingKey {
        match scope {
            Scope::External => IncomingViewingKey::from_fvk(self),
            Scope::Internal => IncomingViewingKey::from_fvk(&self.derive_internal()),
        }
    }

    /// Derives an `OutgoingViewingKey` for this full viewing key.
    pub fn to_ovk(&self, scope: Scope) -> OutgoingViewingKey {
        match scope {
            Scope::External => OutgoingViewingKey::from_fvk(self),
            Scope::Internal => OutgoingViewingKey::from_fvk(&self.derive_internal()),
        }
    }
}

/// A key that provides the capability to derive a sequence of diversifiers.
///
/// $\mathsf{dk}$ as defined in [Zcash Protocol Spec § 4.2.3: Orchard Key Components][orchardkeycomponents].
///
/// [orchardkeycomponents]: https://zips.z.cash/protocol/nu5.pdf#orchardkeycomponents
#[derive(Clone, Debug, PartialEq, Eq, PartialOrd, Ord)]
pub(crate) struct DiversifierKey([u8; 32]);

impl DiversifierKey {
    /// Returns the diversifier at the given index.
    pub fn get(&self, j: impl Into<DiversifierIndex>) -> Diversifier {
        let ff = FF1::<Aes256>::new(&self.0, 2).expect("valid radix");
        let enc = ff
            .encrypt(
                &[],
                &BinaryNumeralString::from_bytes_le(j.into().as_bytes()),
            )
            .unwrap();
        Diversifier(enc.to_bytes_le().try_into().unwrap())
    }

    /// Returns the diversifier index obtained by decrypting the diversifier.
    pub fn diversifier_index(&self, d: &Diversifier) -> DiversifierIndex {
        let ff = FF1::<Aes256>::new(&self.0, 2).expect("valid radix");
        let dec = ff
            .decrypt(&[], &BinaryNumeralString::from_bytes_le(d.as_array()))
            .unwrap();
        DiversifierIndex::from(<[u8; 11]>::try_from(dec.to_bytes_le()).unwrap())
    }

    /// Return the raw bytes of the diversifier key
    pub fn to_bytes(&self) -> &[u8; 32] {
        &self.0
    }

    /// Construct a diversifier key from bytes
    pub fn from_bytes(bytes: [u8; 32]) -> Self {
        DiversifierKey(bytes)
    }
}

/// A diversifier that can be used to derive a specific [`Address`] from a
/// [`FullViewingKey`] or [`IncomingViewingKey`].
///
/// $\mathsf{d}$ as defined in [Zcash Protocol Spec § 4.2.3: Orchard Key Components][orchardkeycomponents].
///
/// [orchardkeycomponents]: https://zips.z.cash/protocol/nu5.pdf#orchardkeycomponents
#[derive(Clone, Copy, Debug, PartialEq, Eq)]
pub struct Diversifier([u8; 11]);

impl Diversifier {
    /// Reads a diversifier from a byte array.
    pub fn from_bytes(d: [u8; 11]) -> Self {
        Diversifier(d)
    }

    /// Returns the byte array corresponding to this diversifier.
    pub fn as_array(&self) -> &[u8; 11] {
        &self.0
    }
}

/// The private key $\mathsf{ivk}$ used in $KA^{Orchard}$, for decrypting incoming notes.
///
/// In Sapling this is what was encoded as an incoming viewing key. For Orchard, we store
/// both this and [`DiversifierKey`] inside [`IncomingViewingKey`] for usability (to
/// enable deriving the default address for an incoming viewing key), while this separate
/// type represents $\mathsf{ivk}$.
///
/// Defined in [Zcash Protocol Spec § 4.2.3: Orchard Key Components][orchardkeycomponents].
///
/// [orchardkeycomponents]: https://zips.z.cash/protocol/nu5.pdf#orchardkeycomponents
///
/// # Implementation notes
///
/// We store $\mathsf{ivk}$ in memory as a scalar instead of a base, so that we aren't
/// incurring an expensive serialize-and-parse step every time we use it (e.g. for trial
/// decryption of notes). When we actually want to serialize ivk, we're guaranteed to get
/// a valid base field element encoding, because we always construct ivk from an integer
/// in the correct range.
#[derive(Clone, Debug, PartialEq, Eq, PartialOrd, Ord)]
struct KeyAgreementPrivateKey(NonZeroPallasScalar);

impl KeyAgreementPrivateKey {
    /// Derives `KeyAgreementPrivateKey` from fvk.
    ///
    /// Defined in [Zcash Protocol Spec § 4.2.3: Orchard Key Components][orchardkeycomponents].
    ///
    /// [orchardkeycomponents]: https://zips.z.cash/protocol/protocol.pdf#orchardkeycomponents
    fn from_fvk(fvk: &FullViewingKey) -> Self {
        // FullViewingKey cannot be constructed such that this unwrap would fail.
        let ivk = KeyAgreementPrivateKey::derive_inner(fvk).unwrap();
        KeyAgreementPrivateKey(ivk.into())
    }
}

impl KeyAgreementPrivateKey {
    /// Derives ivk from fvk. Internal use only, does not enforce all constraints.
    ///
    /// Defined in [Zcash Protocol Spec § 4.2.3: Orchard Key Components][orchardkeycomponents].
    ///
    /// [orchardkeycomponents]: https://zips.z.cash/protocol/protocol.pdf#orchardkeycomponents
    fn derive_inner(fvk: &FullViewingKey) -> CtOption<NonZeroPallasBase> {
        let ak = extract_p(&pallas::Point::from_bytes(&(&fvk.ak.0).into()).unwrap());
        commit_ivk(&ak, &fvk.nk.0, &fvk.rivk.0)
            // sinsemilla::CommitDomain::short_commit returns a value in range
            // [0..q_P] ∪ {⊥}:
            // - sinsemilla::HashDomain::hash_to_point uses incomplete addition and
            //   returns a point in P* ∪ {⊥}.
            // - sinsemilla::CommitDomain::commit applies a final complete addition step
            //   and returns a point in P ∪ {⊥}.
            // - 0 is not a valid x-coordinate for any Pallas point.
            // - sinsemilla::CommitDomain::short_commit calls extract_p_bottom, which
            //   replaces the identity (which has no affine coordinates) with 0.
            //
            // Commit^ivk.Output is specified as [1..q_P] ∪ {⊥}, so we explicitly check
            // for 0 and map it to None. Note that we are collapsing this case (which is
            // rejected by the circuit) with ⊥ (which the circuit explicitly allows for
            // efficiency); this is fine because we don't want users of the `orchard`
            // crate to encounter either case (and it matches the behaviour described in
            // Section 4.2.3 of the protocol spec when generating spending keys).
            .and_then(NonZeroPallasBase::from_base)
    }

    /// Returns the payment address for this key corresponding to the given diversifier.
    fn address(&self, d: Diversifier) -> Address {
        let prepared_ivk = PreparedIncomingViewingKey::new_inner(self);
        let pk_d = DiversifiedTransmissionKey::derive(&prepared_ivk, &d);
        Address::from_parts(d, pk_d)
    }
}

/// A key that provides the capability to detect and decrypt incoming notes from the block
/// chain, without being able to spend the notes or detect when they are spent.
///
/// This key is useful in situations where you only need the capability to detect inbound
/// payments, such as merchant terminals.
///
/// This key is not suitable for use on its own in a wallet, as it cannot maintain
/// accurate balance. You should use a [`FullViewingKey`] instead.
///
/// Defined in [Zcash Protocol Spec § 5.6.4.3: Orchard Raw Incoming Viewing Keys][orchardinviewingkeyencoding].
///
/// [orchardinviewingkeyencoding]: https://zips.z.cash/protocol/nu5.pdf#orchardinviewingkeyencoding
#[derive(Clone, Debug, PartialEq, Eq, PartialOrd, Ord)]
pub struct IncomingViewingKey {
    dk: DiversifierKey,
    ivk: KeyAgreementPrivateKey,
}

impl IncomingViewingKey {
    /// Helper method.
    fn from_fvk(fvk: &FullViewingKey) -> Self {
        IncomingViewingKey {
            dk: fvk.derive_dk_ovk().0,
            ivk: KeyAgreementPrivateKey::from_fvk(fvk),
        }
    }
}

impl IncomingViewingKey {
    /// Serializes an Orchard incoming viewing key to its raw encoding as specified in [Zcash Protocol Spec § 5.6.4.3: Orchard Raw Incoming Viewing Keys][orchardrawinviewingkeys]
    ///
    /// [orchardrawinviewingkeys]: https://zips.z.cash/protocol/protocol.pdf#orchardinviewingkeyencoding
    pub fn to_bytes(&self) -> [u8; 64] {
        let mut result = [0u8; 64];
        result[..32].copy_from_slice(self.dk.to_bytes());
        result[32..].copy_from_slice(&self.ivk.0.to_repr());
        result
    }

    /// Parses an Orchard incoming viewing key from its raw encoding.
    pub fn from_bytes(bytes: &[u8; 64]) -> CtOption<Self> {
        NonZeroPallasBase::from_bytes(bytes[32..].try_into().unwrap()).map(|ivk| {
            IncomingViewingKey {
                dk: DiversifierKey(bytes[..32].try_into().unwrap()),
                ivk: KeyAgreementPrivateKey(ivk.into()),
            }
        })
    }

    /// Checks whether the given address was derived from this incoming viewing
    /// key, and returns the diversifier index used to derive the address if
    /// so. Returns `None` if the address was not derived from this key.
    pub fn diversifier_index(&self, addr: &Address) -> Option<DiversifierIndex> {
        let j = self.dk.diversifier_index(&addr.diversifier());
        if &self.address_at(j) == addr {
            Some(j)
        } else {
            None
        }
    }

    /// Returns the payment address for this key at the given index.
    pub fn address_at(&self, j: impl Into<DiversifierIndex>) -> Address {
        self.address(self.dk.get(j))
    }

    /// Returns the payment address for this key corresponding to the given diversifier.
    pub fn address(&self, d: Diversifier) -> Address {
        self.ivk.address(d)
    }

    /// Returns the [`PreparedIncomingViewingKey`] for this [`IncomingViewingKey`].
    pub fn prepare(&self) -> PreparedIncomingViewingKey {
        PreparedIncomingViewingKey::new(self)
    }
}

/// An Orchard incoming viewing key that has been precomputed for trial decryption.
#[derive(Clone, Debug)]
pub struct PreparedIncomingViewingKey(PreparedNonZeroScalar);

#[cfg(feature = "std")]
impl memuse::DynamicUsage for PreparedIncomingViewingKey {
    fn dynamic_usage(&self) -> usize {
        self.0.dynamic_usage()
    }

    fn dynamic_usage_bounds(&self) -> (usize, Option<usize>) {
        self.0.dynamic_usage_bounds()
    }
}

impl PreparedIncomingViewingKey {
    /// Performs the necessary precomputations to use an `IncomingViewingKey` for note
    /// decryption.
    pub fn new(ivk: &IncomingViewingKey) -> Self {
        Self::new_inner(&ivk.ivk)
    }

    fn new_inner(ivk: &KeyAgreementPrivateKey) -> Self {
        Self(PreparedNonZeroScalar::new(&ivk.0))
    }
}

/// A key that provides the capability to recover outgoing transaction information from
/// the block chain.
///
/// This key is not suitable for use on its own in a wallet, as it cannot maintain
/// accurate balance. You should use a [`FullViewingKey`] instead.
///
/// Defined in [Zcash Protocol Spec § 4.2.3: Orchard Key Components][orchardkeycomponents].
///
/// [orchardkeycomponents]: https://zips.z.cash/protocol/nu5.pdf#orchardkeycomponents
#[derive(Debug, Clone)]
pub struct OutgoingViewingKey([u8; 32]);

impl OutgoingViewingKey {
    /// Helper method.
    fn from_fvk(fvk: &FullViewingKey) -> Self {
        fvk.derive_dk_ovk().1
    }
}

impl From<[u8; 32]> for OutgoingViewingKey {
    fn from(ovk: [u8; 32]) -> Self {
        OutgoingViewingKey(ovk)
    }
}

impl AsRef<[u8; 32]> for OutgoingViewingKey {
    fn as_ref(&self) -> &[u8; 32] {
        &self.0
    }
}

/// The diversified transmission key for a given payment address.
///
/// Defined in [Zcash Protocol Spec § 4.2.3: Orchard Key Components][orchardkeycomponents].
///
/// [orchardkeycomponents]: https://zips.z.cash/protocol/nu5.pdf#orchardkeycomponents
#[derive(Clone, Copy, Debug, Default, PartialEq, Eq)]
pub struct DiversifiedTransmissionKey(NonIdentityPallasPoint);

impl DiversifiedTransmissionKey {
    pub(crate) fn inner(&self) -> NonIdentityPallasPoint {
        self.0
    }
}

impl DiversifiedTransmissionKey {
    /// Defined in [Zcash Protocol Spec § 4.2.3: Orchard Key Components][orchardkeycomponents].
    ///
    /// [orchardkeycomponents]: https://zips.z.cash/protocol/nu5.pdf#orchardkeycomponents
    pub(crate) fn derive(ivk: &PreparedIncomingViewingKey, d: &Diversifier) -> Self {
        let g_d = PreparedNonIdentityBase::new(diversify_hash(d.as_array()));
        DiversifiedTransmissionKey(ka_orchard_prepared(&ivk.0, &g_d))
    }

    /// $abst_P(bytes)$
    pub(crate) fn from_bytes(bytes: &[u8; 32]) -> CtOption<Self> {
        NonIdentityPallasPoint::from_bytes(bytes).map(DiversifiedTransmissionKey)
    }

    /// $repr_P(self)$
    pub(crate) fn to_bytes(self) -> [u8; 32] {
        self.0.to_bytes()
    }
}

impl ConditionallySelectable for DiversifiedTransmissionKey {
    fn conditional_select(a: &Self, b: &Self, choice: Choice) -> Self {
        DiversifiedTransmissionKey(NonIdentityPallasPoint::conditional_select(
            &a.0, &b.0, choice,
        ))
    }
}

/// An ephemeral secret key used to encrypt an output note on-chain.
///
/// `esk` is "ephemeral" in the sense that each secret key is only used once. In
/// practice, `esk` is derived deterministically from the note that it is encrypting.
///
/// $\mathsf{KA}^\mathsf{Orchard}.\mathsf{Private} := \mathbb{F}^{\ast}_{r_P}$
///
/// Defined in [section 5.4.5.5: Orchard Key Agreement][concreteorchardkeyagreement].
///
/// [concreteorchardkeyagreement]: https://zips.z.cash/protocol/nu5.pdf#concreteorchardkeyagreement
#[derive(Debug)]
pub struct EphemeralSecretKey(pub(crate) NonZeroPallasScalar);

impl ConstantTimeEq for EphemeralSecretKey {
    fn ct_eq(&self, other: &Self) -> subtle::Choice {
        self.0.ct_eq(&other.0)
    }
}

impl EphemeralSecretKey {
    pub(crate) fn from_bytes(bytes: &[u8; 32]) -> CtOption<Self> {
        NonZeroPallasScalar::from_bytes(bytes).map(EphemeralSecretKey)
    }

    pub(crate) fn derive_public(&self, g_d: NonIdentityPallasPoint) -> EphemeralPublicKey {
        EphemeralPublicKey(ka_orchard(&self.0, &g_d))
    }

    pub(crate) fn agree(&self, pk_d: &DiversifiedTransmissionKey) -> SharedSecret {
        SharedSecret(ka_orchard(&self.0, &pk_d.0))
    }
}

/// An ephemeral public key used to encrypt an output note on-chain.
///
/// `epk` is "ephemeral" in the sense that each public key is only used once. In practice,
/// `epk` is derived deterministically from the note that it is encrypting.
///
/// $\mathsf{KA}^\mathsf{Orchard}.\mathsf{Public} := \mathbb{P}^{\ast}$
///
/// Defined in [section 5.4.5.5: Orchard Key Agreement][concreteorchardkeyagreement].
///
/// [concreteorchardkeyagreement]: https://zips.z.cash/protocol/nu5.pdf#concreteorchardkeyagreement
#[derive(Debug)]
pub struct EphemeralPublicKey(NonIdentityPallasPoint);

impl EphemeralPublicKey {
    pub(crate) fn from_bytes(bytes: &[u8; 32]) -> CtOption<Self> {
        NonIdentityPallasPoint::from_bytes(bytes).map(EphemeralPublicKey)
    }

    pub(crate) fn to_bytes(&self) -> EphemeralKeyBytes {
        EphemeralKeyBytes(self.0.to_bytes())
    }

    pub(crate) fn agree(&self, ivk: &IncomingViewingKey) -> SharedSecret {
        SharedSecret(ka_orchard(&ivk.ivk.0, &self.0))
    }
}

/// An Orchard ephemeral public key that has been precomputed for trial decryption.
#[derive(Clone, Debug)]
pub struct PreparedEphemeralPublicKey(PreparedNonIdentityBase);

impl PreparedEphemeralPublicKey {
    pub(crate) fn new(epk: EphemeralPublicKey) -> Self {
        PreparedEphemeralPublicKey(PreparedNonIdentityBase::new(epk.0))
    }

    pub(crate) fn agree(&self, ivk: &PreparedIncomingViewingKey) -> SharedSecret {
        SharedSecret(ka_orchard_prepared(&ivk.0, &self.0))
    }
}

/// $\mathsf{KA}^\mathsf{Orchard}.\mathsf{SharedSecret} := \mathbb{P}^{\ast}$
///
/// Defined in [section 5.4.5.5: Orchard Key Agreement][concreteorchardkeyagreement].
///
/// [concreteorchardkeyagreement]: https://zips.z.cash/protocol/nu5.pdf#concreteorchardkeyagreement
#[derive(Debug)]
pub struct SharedSecret(NonIdentityPallasPoint);

impl SharedSecret {
    /// For checking test vectors only.
    #[cfg(test)]
    pub(crate) fn to_bytes(&self) -> [u8; 32] {
        self.0.to_bytes()
    }

    /// Only for use in batched note encryption.
    pub(crate) fn batch_to_affine(
        shared_secrets: Vec<Option<Self>>,
    ) -> impl Iterator<Item = Option<pallas::Affine>> {
        // Filter out the positions for which ephemeral_key was not a valid encoding.
        let secrets: Vec<_> = shared_secrets
            .iter()
            .filter_map(|s| s.as_ref().map(|s| *(s.0)))
            .collect();

        // Batch-normalize the shared secrets.
        let mut secrets_affine = vec![pallas::Affine::identity(); secrets.len()];
        group::Curve::batch_normalize(&secrets, &mut secrets_affine);

        // Re-insert the invalid ephemeral_key positions.
        let mut secrets_affine = secrets_affine.into_iter();
        shared_secrets
            .into_iter()
            .map(move |s| s.and_then(|_| secrets_affine.next()))
    }

    /// Defined in [Zcash Protocol Spec § 5.4.5.6: Orchard Key Agreement][concreteorchardkdf].
    ///
    /// [concreteorchardkdf]: https://zips.z.cash/protocol/nu5.pdf#concreteorchardkdf
    pub(crate) fn kdf_orchard(self, ephemeral_key: &EphemeralKeyBytes) -> Blake2bHash {
        Self::kdf_orchard_inner(self.0.to_affine(), ephemeral_key)
    }

    /// Only for direct use in batched note encryption.
    pub(crate) fn kdf_orchard_inner(
        secret: pallas::Affine,
        ephemeral_key: &EphemeralKeyBytes,
    ) -> Blake2bHash {
        Params::new()
            .hash_length(32)
            .personal(KDF_ORCHARD_PERSONALIZATION)
            .to_state()
            .update(&secret.to_bytes())
            .update(&ephemeral_key.0)
            .finalize()
    }
}

/// Generators for property testing.
#[cfg(any(test, feature = "test-dependencies"))]
#[cfg_attr(docsrs, doc(cfg(feature = "test-dependencies")))]
pub mod testing {
    use super::{
        DiversifierIndex, DiversifierKey, EphemeralSecretKey, IssuanceAuthorizingKey,
        IssuanceValidatingKey, SpendingKey,
    };
    use proptest::prelude::*;

    prop_compose! {
        /// Generate a uniformly distributed Orchard spending key.
        pub fn arb_spending_key()(
            key in prop::array::uniform32(prop::num::u8::ANY)
                .prop_map(SpendingKey::from_bytes)
                .prop_filter(
                    "Values must correspond to valid Orchard spending keys.",
                    |opt| bool::from(opt.is_some())
                )
        ) -> SpendingKey {
            key.unwrap()
        }
    }

    prop_compose! {
        /// Generate a uniformly distributed Orchard issuance master key.
        pub fn arb_issuance_authorizing_key()(
            key in prop::array::uniform32(prop::num::u8::ANY)
                .prop_map(IssuanceAuthorizingKey::from_bytes)
                .prop_filter(
                    "Values must correspond to valid Orchard-ZSA issuance keys.",
                    |opt| opt.is_some()
                )
        ) -> IssuanceAuthorizingKey {
            key.unwrap()
        }
    }

    prop_compose! {
        /// Generate a uniformly distributed Orchard ephemeral secret key.
        pub fn arb_esk()(
            esk in prop::array::uniform32(prop::num::u8::ANY)
                .prop_map(|b| EphemeralSecretKey::from_bytes(&b))
                .prop_filter(
                    "Values must correspond to valid Orchard ephemeral secret keys.",
                    |opt| bool::from(opt.is_some())
                )
        ) -> EphemeralSecretKey {
            esk.unwrap()
        }
    }

    prop_compose! {
        /// Generate a uniformly distributed Orchard diversifier key.
        pub(crate) fn arb_diversifier_key()(
            dk_bytes in prop::array::uniform32(prop::num::u8::ANY)
        ) -> DiversifierKey {
            DiversifierKey::from_bytes(dk_bytes)
        }
    }

    prop_compose! {
        /// Generate a uniformly distributed diversifier index.
        pub fn arb_diversifier_index()(
            d_bytes in prop::array::uniform11(prop::num::u8::ANY)
        ) -> DiversifierIndex {
            DiversifierIndex::from(d_bytes)
        }
    }

    prop_compose! {
        /// Generate a uniformly distributed RedDSA issuance validating key.
        pub fn arb_issuance_validating_key()(isk in arb_issuance_authorizing_key()) -> IssuanceValidatingKey {
            IssuanceValidatingKey::from(&isk)
        }
    }
}

#[cfg(test)]
mod tests {
    use ff::PrimeField;
    use proptest::prelude::*;

    use super::{
        testing::{arb_diversifier_index, arb_diversifier_key, arb_esk, arb_spending_key},
        *,
    };
    use crate::note::AssetBase;
    use crate::{
        note::{ExtractedNoteCommitment, RandomSeed, Rho},
        value::NoteValue,
        Note,
    };

    #[test]
    fn spend_validating_key_from_bytes() {
        // ak_P must not be the identity.
        assert!(SpendValidatingKey::from_bytes(&[0; 32]).is_none());
    }

    #[test]
    fn parsers_reject_invalid() {
        assert!(bool::from(
            EphemeralSecretKey::from_bytes(&[0xff; 32]).is_none()
        ));
        assert!(bool::from(
            EphemeralPublicKey::from_bytes(&[0xff; 32]).is_none()
        ));
    }

    #[test]
    fn issuance_authorizing_key_from_bytes_fail_on_zero() {
        // isk must not be the zero scalar.
        let isk = IssuanceAuthorizingKey::from_bytes([0; 32]);
        assert!(isk.is_none());
    }

    #[test]
    fn issuance_authorizing_key_from_bytes_to_bytes_roundtrip() {
        let isk = IssuanceAuthorizingKey::random();
        let isk_bytes = isk.to_bytes();
        let isk_roundtrip = IssuanceAuthorizingKey::from_bytes(isk_bytes).unwrap();
        assert_eq!(isk_bytes, isk_roundtrip.to_bytes());
    }

    proptest! {
        #[test]
        fn key_agreement(
            sk in arb_spending_key(),
            esk in arb_esk(),
            j in arb_diversifier_index(),
        ) {
            let ivk = IncomingViewingKey::from_fvk(&(&sk).into());
            let addr = ivk.address_at(j);

            let epk = esk.derive_public(addr.g_d());

            assert!(bool::from(
                esk.agree(addr.pk_d()).0.ct_eq(&epk.agree(&ivk).0)
            ));
        }
    }

    proptest! {
        #[test]
        fn diversifier_index(
            dk in arb_diversifier_key(),
            j in arb_diversifier_index(),
        ) {
            let d = dk.get(j);
            assert_eq!(j, dk.diversifier_index(&d));
        }
    }

    #[test]
    fn test_vectors() {
        for tv in crate::test_vectors::keys::test_vectors() {
            let sk = SpendingKey::from_bytes(tv.sk).unwrap();

            let ask: SpendAuthorizingKey = (&sk).into();
            assert_eq!(<[u8; 32]>::from(&ask.0), tv.ask);

            let isk = IssuanceAuthorizingKey::from_bytes(tv.isk).unwrap();

            let ak: SpendValidatingKey = (&ask).into();
            assert_eq!(<[u8; 32]>::from(ak.0), tv.ak);

            let ik: IssuanceValidatingKey = (&isk).into();
            assert_eq!(ik.to_bytes(), tv.ik);

            let nk: NullifierDerivingKey = (&sk).into();
            assert_eq!(nk.0.to_repr(), tv.nk);

            let rivk: CommitIvkRandomness = (&sk).into();
            assert_eq!(rivk.0.to_repr(), tv.rivk);

            let fvk: FullViewingKey = (&sk).into();
            assert_eq!(<[u8; 32]>::from(&fvk.ak.0), tv.ak);
            assert_eq!(fvk.nk().0.to_repr(), tv.nk);
            assert_eq!(fvk.rivk.0.to_repr(), tv.rivk);

            let external_ivk = fvk.to_ivk(Scope::External);
            assert_eq!(external_ivk.ivk.0.to_repr(), tv.ivk);

            let diversifier = Diversifier(tv.default_d);

            let addr = fvk.address(diversifier, Scope::External);
            assert_eq!(&addr.pk_d().to_bytes(), &tv.default_pk_d);

            let rho = Rho::from_bytes(&tv.note_rho).unwrap();
            let note = Note::from_parts(
                addr,
                NoteValue::from_raw(tv.note_v),
                AssetBase::from_bytes(&tv.asset).unwrap(),
                rho,
                RandomSeed::from_bytes(tv.note_rseed, &rho).unwrap(),
            )
            .unwrap();

            let cmx: ExtractedNoteCommitment = note.commitment().into();
            assert_eq!(cmx.to_bytes(), tv.note_cmx);

            assert_eq!(note.nullifier(&fvk).to_bytes(), tv.note_nf);

            let internal_rivk = fvk.rivk(Scope::Internal);
            assert_eq!(internal_rivk.0.to_repr(), tv.internal_rivk);

            let internal_ivk = fvk.to_ivk(Scope::Internal);
            assert_eq!(internal_ivk.ivk.0.to_repr(), tv.internal_ivk);
            assert_eq!(internal_ivk.dk.0, tv.internal_dk);

            let internal_ovk = fvk.to_ovk(Scope::Internal);
            assert_eq!(internal_ovk.0, tv.internal_ovk);
        }
    }

    #[test]
    fn issuance_auth_sig_test_vectors() {
        for tv in crate::test_vectors::issuance_auth_sig::test_vectors() {
            let isk = IssuanceAuthorizingKey::from_bytes(tv.isk).unwrap();

            let ik = IssuanceValidatingKey::from(&isk);
            assert_eq!(ik.to_bytes(), tv.ik);

            let message = tv.msg;

            let signature = isk.try_sign(&message).unwrap();
            let sig_bytes: [u8; 64] = signature.to_bytes();
            assert_eq!(sig_bytes, tv.sig);

            assert!(ik.verify(&message, &signature).is_ok());
        }
    }
}<|MERGE_RESOLUTION|>--- conflicted
+++ resolved
@@ -1,14 +1,8 @@
 //! Key structures for Orchard.
 
-<<<<<<< HEAD
-use std::{
-    fmt::{Debug, Formatter},
-    io::{self, Read, Write},
-};
-=======
 use alloc::vec::Vec;
 use core2::io::{self, Read, Write};
->>>>>>> 4fa6d3b5
+use std::fmt::{Debug, Formatter};
 
 use aes::Aes256;
 use blake2b_simd::{Hash as Blake2bHash, Params};
