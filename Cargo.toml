[package]
name = "orchard"
version = "0.11.0"
authors = [
    "Sean Bowe <sean@electriccoin.co>",
    "Jack Grigg <jack@electriccoin.co>",
    "Daira-Emma Hopwood <daira@jacaranda.org>",
    "Ying Tong Lai",
    "Kris Nuttycombe <kris@electriccoin.co>",
]
edition = "2021"
rust-version = "1.70"
description = "The Orchard shielded transaction protocol"
license = "MIT OR Apache-2.0"
repository = "https://github.com/zcash/orchard"
documentation = "https://docs.rs/orchard"
readme = "README.md"
categories = ["cryptography::cryptocurrencies"]
keywords = ["zcash"]

[package.metadata.docs.rs]
all-features = true
rustdoc-args = ["--cfg", "docsrs", "--html-in-header", "katex-header.html"]

[dependencies]
aes = "0.8"
bitvec = { version = "1", default-features = false }
blake2b_simd = { version = "1", default-features = false }
ff = { version = "0.13", default-features = false }
fpe = { version = "0.6", default-features = false, features = ["alloc"] }
group = "0.13"
hex = { version = "0.4", default-features = false, features = ["alloc"] }
k256 = { version = "0.13.0", features = ["arithmetic", "schnorr"] }
lazy_static = "1"
memuse = { version = "0.2.2", default-features = false }
pasta_curves = "0.5"
proptest = { version = "1.0.0", optional = true }
rand = { version = "0.8", default-features = false }
rand_core = { version = "0.6", default-features = false }
reddsa = { version = "0.5", default-features = false }
nonempty = { version = "0.11", default-features = false }
poseidon = { package = "halo2_poseidon", version = "0.1" }
serde = { version = "1.0", default-features = false, features = ["derive"] }
sinsemilla = { git = "https://github.com/QED-it/sinsemilla", branch = "zsa1", features = ["test-dependencies"] }
subtle = { version = "2.3", default-features = false }
<<<<<<< HEAD
zcash_note_encryption_zsa = { package = "zcash_note_encryption", version = "0.4", git = "https://github.com/QED-it/zcash_note_encryption", branch = "zsa1" }
incrementalmerkletree = { version = "0.7", default-features = false }
zcash_spec = "0.1"
zip32 = { version = "0.1", default-features = false }
=======
zcash_note_encryption = "0.4"
incrementalmerkletree = "0.8.1"
zcash_spec = "0.2.1"
zip32 = { version = "0.2.0", default-features = false }
>>>>>>> 4ac248d0
visibility = "0.1.1"

# Circuit
halo2_gadgets = { git = "https://github.com/QED-it/halo2", branch = "zsa1", optional = true }
halo2_proofs = { git = "https://github.com/QED-it/halo2", branch = "zsa1", optional = true, default-features = false, features = ["batch", "floor-planner-v1-legacy-pdqsort"] }

# Boilerplate
getset = "0.1"

# Logging
tracing = { version = "0.1", default-features = false }

# No-std support
core2 = { version = "0.3", default-features = false, features = ["alloc"] }

# Developer tooling dependencies
image = { version = "0.24", optional = true }
plotters = { version = "0.3.0", optional = true }

[dev-dependencies]
criterion = "0.4" # 0.5 depends on clap 4 which has MSRV 1.70
halo2_gadgets = { git = "https://github.com/QED-it/halo2", branch = "zsa1", features = ["test-dependencies"] }
proptest = "1.0.0"
<<<<<<< HEAD
zcash_note_encryption_zsa = { package = "zcash_note_encryption", version = "0.4", git = "https://github.com/QED-it/zcash_note_encryption", branch = "zsa1", features = ["pre-zip-212"] }
incrementalmerkletree = { version = "0.7", features = ["test-dependencies"] }
=======
zcash_note_encryption = { version = "0.4", features = ["pre-zip-212"] }
incrementalmerkletree = { version = "0.8.1", features = ["test-dependencies"] }
shardtree = "0.6"
>>>>>>> 4ac248d0

[target.'cfg(unix)'.dev-dependencies]
inferno = { version = "0.11", default-features = false, features = ["multithreaded", "nameattr"] }
#clap = "=4.2.0" #Pinned: Used by inferno. Later version requires Rust 1.70
pprof = { version = "0.11", features = ["criterion", "flamegraph"] }

[lib]
bench = false

[features]
default = ["circuit", "multicore", "std"]
std = ["core2/std", "group/wnaf-memuse", "reddsa/std"]
circuit = ["dep:halo2_gadgets", "dep:halo2_proofs", "std"]
unstable-frost = []
multicore = ["halo2_proofs?/multicore"]
dev-graph = ["halo2_proofs?/dev-graph", "image", "plotters"]
test-dependencies = ["proptest"]

[[bench]]
name = "note_decryption"
harness = false

[[bench]]
name = "small"
harness = false

[[bench]]
name = "circuit"
harness = false

[profile.release]
debug = true

[profile.bench]
debug = true<|MERGE_RESOLUTION|>--- conflicted
+++ resolved
@@ -43,17 +43,10 @@
 serde = { version = "1.0", default-features = false, features = ["derive"] }
 sinsemilla = { git = "https://github.com/QED-it/sinsemilla", branch = "zsa1", features = ["test-dependencies"] }
 subtle = { version = "2.3", default-features = false }
-<<<<<<< HEAD
 zcash_note_encryption_zsa = { package = "zcash_note_encryption", version = "0.4", git = "https://github.com/QED-it/zcash_note_encryption", branch = "zsa1" }
-incrementalmerkletree = { version = "0.7", default-features = false }
-zcash_spec = "0.1"
-zip32 = { version = "0.1", default-features = false }
-=======
-zcash_note_encryption = "0.4"
 incrementalmerkletree = "0.8.1"
 zcash_spec = "0.2.1"
 zip32 = { version = "0.2.0", default-features = false }
->>>>>>> 4ac248d0
 visibility = "0.1.1"
 
 # Circuit
@@ -77,14 +70,9 @@
 criterion = "0.4" # 0.5 depends on clap 4 which has MSRV 1.70
 halo2_gadgets = { git = "https://github.com/QED-it/halo2", branch = "zsa1", features = ["test-dependencies"] }
 proptest = "1.0.0"
-<<<<<<< HEAD
 zcash_note_encryption_zsa = { package = "zcash_note_encryption", version = "0.4", git = "https://github.com/QED-it/zcash_note_encryption", branch = "zsa1", features = ["pre-zip-212"] }
-incrementalmerkletree = { version = "0.7", features = ["test-dependencies"] }
-=======
-zcash_note_encryption = { version = "0.4", features = ["pre-zip-212"] }
 incrementalmerkletree = { version = "0.8.1", features = ["test-dependencies"] }
 shardtree = "0.6"
->>>>>>> 4ac248d0
 
 [target.'cfg(unix)'.dev-dependencies]
 inferno = { version = "0.11", default-features = false, features = ["multithreaded", "nameattr"] }
