--- conflicted
+++ resolved
@@ -24,55 +24,33 @@
 
 [dependencies]
 aes = "0.8"
-<<<<<<< HEAD
-bitvec = "1"
-blake2b_simd = "1"
-half = "=2.2.1" # Last version requires Rust 1.70
-ff = "0.13"
-fpe = "0.6"
-group = { version = "0.13", features = ["wnaf-memuse"] }
-halo2_gadgets = { git = "https://github.com/QED-it/halo2", branch = "zsa1" }
-halo2_proofs = { git = "https://github.com/QED-it/halo2", branch = "zsa1", default-features = false, features = ["batch", "floor-planner-v1-legacy-pdqsort"] }
-hex = "0.4"
-k256 = { version = "0.13.0", features = ["arithmetic", "schnorr"] }
-=======
 bitvec = { version = "1", default-features = false }
 blake2b_simd = { version = "1", default-features = false }
 ff = { version = "0.13", default-features = false }
 fpe = { version = "0.6", default-features = false, features = ["alloc"] }
 group = "0.13"
 hex = { version = "0.4", default-features = false, features = ["alloc"] }
->>>>>>> 4fa6d3b5
+k256 = { version = "0.13.0", features = ["arithmetic", "schnorr"] }
 lazy_static = "1"
 memuse = { version = "0.2.2", default-features = false }
 pasta_curves = "0.5"
 proptest = { version = "1.0.0", optional = true }
-<<<<<<< HEAD
-rand = "0.8"
-reddsa = "0.5"
-nonempty = "0.7"
-serde = { version = "1.0", features = ["derive"] }
-subtle = "2.3"
-zcash_note_encryption_zsa = { package = "zcash_note_encryption", version = "0.4", git = "https://github.com/QED-it/zcash_note_encryption", branch = "zsa1" }
-incrementalmerkletree = "0.5"
-=======
 rand = { version = "0.8", default-features = false }
 reddsa = { version = "0.5", default-features = false }
 nonempty = { version = "0.11", default-features = false }
 poseidon = { package = "halo2_poseidon", version = "0.1" }
 serde = { version = "1.0", default-features = false, features = ["derive"] }
-sinsemilla = "0.1"
+sinsemilla = { git = "https://github.com/QED-it/sinsemilla", branch = "merge_pczt" }
 subtle = { version = "2.3", default-features = false }
-zcash_note_encryption = "0.4"
+zcash_note_encryption_zsa = { package = "zcash_note_encryption", version = "0.4", git = "https://github.com/QED-it/zcash_note_encryption", branch = "zsa1" }
 incrementalmerkletree = { version = "0.7", default-features = false }
->>>>>>> 4fa6d3b5
 zcash_spec = "0.1"
 zip32 = { version = "0.1", default-features = false }
 visibility = "0.1.1"
 
 # Circuit
-halo2_gadgets = { version = "0.3", optional = true }
-halo2_proofs = { version = "0.3", optional = true, default-features = false, features = ["batch", "floor-planner-v1-legacy-pdqsort"] }
+halo2_gadgets = { git = "https://github.com/QED-it/halo2", branch = "zsa1", optional = true }
+halo2_proofs = { git = "https://github.com/QED-it/halo2", branch = "zsa1", optional = true, default-features = false, features = ["batch", "floor-planner-v1-legacy-pdqsort"] }
 
 # Boilerplate
 getset = "0.1"
@@ -92,14 +70,8 @@
 criterion = "0.4" # 0.5 depends on clap 4 which has MSRV 1.70
 halo2_gadgets = { git = "https://github.com/QED-it/halo2", branch = "zsa1", features = ["test-dependencies"] }
 proptest = "1.0.0"
-<<<<<<< HEAD
 zcash_note_encryption_zsa = { package = "zcash_note_encryption", version = "0.4", git = "https://github.com/QED-it/zcash_note_encryption", branch = "zsa1", features = ["pre-zip-212"] }
-incrementalmerkletree = { version = "0.5", features = ["test-dependencies"] }
-ahash = "=0.8.6" #Pinned: 0.8.7 depends on Rust 1.72
-=======
-zcash_note_encryption = { version = "0.4", features = ["pre-zip-212"] }
 incrementalmerkletree = { version = "0.7", features = ["test-dependencies"] }
->>>>>>> 4fa6d3b5
 
 [target.'cfg(unix)'.dev-dependencies]
 inferno = { version = "0.11", default-features = false, features = ["multithreaded", "nameattr"] }
