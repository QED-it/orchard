[package]
name = "orchard"
version = "0.5.0"
authors = [
    "Sean Bowe <sean@electriccoin.co>",
    "Jack Grigg <jack@electriccoin.co>",
    "Daira Hopwood <daira@jacaranda.org>",
    "Ying Tong Lai <yingtong@electriccoin.co>",
    "Kris Nuttycombe <kris@electriccoin.co>",
]
edition = "2021"
rust-version = "1.61.0"
description = "The Orchard shielded transaction protocol"
license-file = "LICENSE-BOSL"
repository = "https://github.com/zcash/orchard"
documentation = "https://docs.rs/orchard"
readme = "README.md"
categories = ["cryptography::cryptocurrencies"]
keywords = ["zcash"]

[package.metadata.docs.rs]
all-features = true
rustdoc-args = ["--cfg", "docsrs", "--html-in-header", "katex-header.html"]

[dependencies]
aes = "0.8"
bitvec = "1"
blake2b_simd = "1"
ff = "0.13"
fpe = "0.6"
group = { version = "0.13", features = ["wnaf-memuse"] }
halo2_gadgets = { git = "https://github.com/QED-it/halo2", branch = "zsa1" }
halo2_proofs = { git = "https://github.com/QED-it/halo2", branch = "zsa1", default-features = false, features = ["batch", "floor-planner-v1-legacy-pdqsort"] }
hex = "0.4"
lazy_static = "1"
memuse = { version = "0.2.1", features = ["nonempty"] }
pasta_curves = "0.5"
proptest = { version = "1.0.0", optional = true }
rand = "0.8"
reddsa = "0.5"
nonempty = "0.7"
serde = { version = "1.0", features = ["derive"] }
subtle = "2.3"
<<<<<<< HEAD
zcash_note_encryption = "0.2"
incrementalmerkletree = "0.3.1"
=======
zcash_note_encryption = "0.4"
incrementalmerkletree = "0.4"
>>>>>>> 2103db82

# Logging
tracing = "0.1"

# Developer tooling dependencies
image = { version = ">= 0.24, < 0.24.5", optional = true } # 0.24.5 has MSRV 1.61
plotters = { version = "0.3.0", optional = true }

[dev-dependencies]
bridgetree = "0.3"
criterion = "0.3"
halo2_gadgets = { git = "https://github.com/QED-it/halo2", branch = "zsa1", features = ["test-dependencies"] }
hex = "0.4"
proptest = "1.0.0"
<<<<<<< HEAD
zcash_note_encryption = { version = "0.2", features = ["pre-zip-212"] }
incrementalmerkletree = { version = "0.3", features = ["test-dependencies"] }
=======
zcash_note_encryption = { version = "0.4", features = ["pre-zip-212"] }
incrementalmerkletree = { version = "0.4", features = ["test-dependencies"] }
>>>>>>> 2103db82

[target.'cfg(unix)'.dev-dependencies]
inferno = ">= 0.11, < 0.11.15"
pprof = { version = "0.9", features = ["criterion", "flamegraph"] } # MSRV 1.56

[lib]
bench = false

[features]
default = ["multicore"]
multicore = ["halo2_proofs/multicore"]
dev-graph = ["halo2_proofs/dev-graph", "image", "plotters"]
test-dependencies = ["proptest"]

[[bench]]
name = "note_decryption"
harness = false

[[bench]]
name = "small"
harness = false

[[bench]]
name = "circuit"
harness = false

[profile.release]
debug = true

[profile.bench]
<<<<<<< HEAD
debug = true

[patch.crates-io]
zcash_note_encryption = { git = "https://github.com/QED-it/librustzcash.git", rev = "07c377ddedf71ab7c7a266d284b054a2dafc2ed4" }
bridgetree = { git = "https://github.com/zcash/incrementalmerkletree.git", rev = "ea1686e8f8f6c1e41aa97251a7eb4fadfd33df47" }
incrementalmerkletree = { git = "https://github.com/zcash/incrementalmerkletree.git", rev = "ea1686e8f8f6c1e41aa97251a7eb4fadfd33df47" }
=======
debug = true
>>>>>>> 2103db82
<|MERGE_RESOLUTION|>--- conflicted
+++ resolved
@@ -41,13 +41,8 @@
 nonempty = "0.7"
 serde = { version = "1.0", features = ["derive"] }
 subtle = "2.3"
-<<<<<<< HEAD
 zcash_note_encryption = "0.2"
-incrementalmerkletree = "0.3.1"
-=======
-zcash_note_encryption = "0.4"
 incrementalmerkletree = "0.4"
->>>>>>> 2103db82
 
 # Logging
 tracing = "0.1"
@@ -62,13 +57,8 @@
 halo2_gadgets = { git = "https://github.com/QED-it/halo2", branch = "zsa1", features = ["test-dependencies"] }
 hex = "0.4"
 proptest = "1.0.0"
-<<<<<<< HEAD
 zcash_note_encryption = { version = "0.2", features = ["pre-zip-212"] }
-incrementalmerkletree = { version = "0.3", features = ["test-dependencies"] }
-=======
-zcash_note_encryption = { version = "0.4", features = ["pre-zip-212"] }
 incrementalmerkletree = { version = "0.4", features = ["test-dependencies"] }
->>>>>>> 2103db82
 
 [target.'cfg(unix)'.dev-dependencies]
 inferno = ">= 0.11, < 0.11.15"
@@ -99,13 +89,7 @@
 debug = true
 
 [profile.bench]
-<<<<<<< HEAD
 debug = true
 
 [patch.crates-io]
-zcash_note_encryption = { git = "https://github.com/QED-it/librustzcash.git", rev = "07c377ddedf71ab7c7a266d284b054a2dafc2ed4" }
-bridgetree = { git = "https://github.com/zcash/incrementalmerkletree.git", rev = "ea1686e8f8f6c1e41aa97251a7eb4fadfd33df47" }
-incrementalmerkletree = { git = "https://github.com/zcash/incrementalmerkletree.git", rev = "ea1686e8f8f6c1e41aa97251a7eb4fadfd33df47" }
-=======
-debug = true
->>>>>>> 2103db82
+zcash_note_encryption = { git = "https://github.com/QED-it/librustzcash.git", rev = "07c377ddedf71ab7c7a266d284b054a2dafc2ed4" }