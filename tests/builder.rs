use incrementalmerkletree::{Hashable, Marking, Retention};
use orchard::{
    builder::{Builder, BundleType},
    bundle::{Authorized, Flags},
    circuit::{ProvingKey, VerifyingKey},
    keys::{FullViewingKey, PreparedIncomingViewingKey, Scope, SpendAuthorizingKey, SpendingKey},
    note::{AssetBase, ExtractedNoteCommitment},
    orchard_flavor::{OrchardFlavor, OrchardVanilla, OrchardZSA},
<<<<<<< HEAD
    swap_bundle::{ActionGroupAuthorized, SwapBundle},
=======
    primitives::{OrchardDomain, OrchardPrimitives},
>>>>>>> 0982ff66
    tree::{MerkleHashOrchard, MerklePath},
    value::NoteValue,
    Anchor, Bundle, Note,
};
use rand::rngs::StdRng;
use rand::SeedableRng;
use shardtree::{store::memory::MemoryShardStore, ShardTree};
use zcash_note_encryption::try_note_decryption;

pub fn verify_bundle<P: OrchardPrimitives>(
    bundle: &Bundle<Authorized, i64, P>,
    vk: &VerifyingKey,
    verify_proof: bool,
) {
    if verify_proof {
        assert!(matches!(bundle.verify_proof(vk), Ok(())));
    }
    let sighash: [u8; 32] = bundle.commitment().into();
    let bvk = bundle.binding_validating_key();
    for action in bundle.actions() {
        assert_eq!(action.rk().verify(&sighash, action.authorization()), Ok(()));
    }
    assert_eq!(
        bvk.verify(&sighash, bundle.authorization().binding_signature()),
        Ok(())
    );
}

// Verify a swap bundle
// - verify each action group (its proof and for each action, the spend authorization signature)
// - verify that bsk is None  for each action group
// - verify the swap binding signature
pub fn verify_swap_bundle(swap_bundle: &SwapBundle<i64>, vks: Vec<&VerifyingKey>) {
    assert_eq!(vks.len(), swap_bundle.action_groups().len());
    for (action_group, vk) in swap_bundle.action_groups().iter().zip(vks.iter()) {
        verify_action_group(action_group, vk);
    }

    let sighash: [u8; 32] = swap_bundle.commitment().into();
    let bvk = swap_bundle.binding_validating_key();
    assert_eq!(
        bvk.verify(&sighash, swap_bundle.binding_signature()),
        Ok(())
    );
}

// Verify an action group
// - verify the proof
// - verify the signature on each action
pub fn verify_action_group(
    action_group_bundle: &Bundle<ActionGroupAuthorized, i64, OrchardZSA>,
    vk: &VerifyingKey,
) {
    assert!(matches!(action_group_bundle.verify_proof(vk), Ok(())));

    let action_group_digest: [u8; 32] = action_group_bundle.action_group_commitment().into();
    for action in action_group_bundle.actions() {
        assert_eq!(
            action
                .rk()
                .verify(&action_group_digest, action.authorization()),
            Ok(())
        );
    }
}

pub fn build_merkle_path(note: &Note) -> (MerklePath, Anchor) {
    // Use the tree with a single leaf.
    let cmx: ExtractedNoteCommitment = note.commitment().into();
    let leaf = MerkleHashOrchard::from_cmx(&cmx);
    let mut tree: ShardTree<MemoryShardStore<MerkleHashOrchard, u32>, 32, 16> =
        ShardTree::new(MemoryShardStore::empty(), 100);
    tree.append(
        leaf,
        Retention::Checkpoint {
            id: 0,
            marking: Marking::Marked,
        },
    )
    .unwrap();
    let root = tree.root_at_checkpoint_id(&0).unwrap().unwrap();
    let position = tree.max_leaf_position(None).unwrap().unwrap();
    let merkle_path = tree
        .witness_at_checkpoint_id(position, &0)
        .unwrap()
        .unwrap();
    assert_eq!(root, merkle_path.root(MerkleHashOrchard::from_cmx(&cmx)));

    (merkle_path.into(), root.into())
}

trait BundleOrchardFlavor: OrchardFlavor {
    const DEFAULT_BUNDLE_TYPE: BundleType;
    const SPENDS_DISABLED_FLAGS: Flags;
}

impl BundleOrchardFlavor for OrchardVanilla {
    const DEFAULT_BUNDLE_TYPE: BundleType = BundleType::DEFAULT_VANILLA;
    const SPENDS_DISABLED_FLAGS: Flags = Flags::SPENDS_DISABLED_WITHOUT_ZSA;
}

impl BundleOrchardFlavor for OrchardZSA {
    const DEFAULT_BUNDLE_TYPE: BundleType = BundleType::DEFAULT_ZSA;
    const SPENDS_DISABLED_FLAGS: Flags = Flags::SPENDS_DISABLED_WITH_ZSA;
}

fn bundle_chain<FL: BundleOrchardFlavor>() -> ([u8; 32], [u8; 32]) {
    let mut rng = StdRng::seed_from_u64(1u64);
    let pk = ProvingKey::build::<FL>();
    let vk = VerifyingKey::build::<FL>();

    let sk = SpendingKey::from_bytes([0; 32]).unwrap();
    let fvk = FullViewingKey::from(&sk);
    let recipient = fvk.address_at(0u32, Scope::External);

    // Create a shielding bundle.
    let (shielding_bundle, orchard_digest_1): (Bundle<_, i64, FL>, [u8; 32]) = {
        // Use the empty tree.
        let anchor = MerkleHashOrchard::empty_root(32.into()).into();

        let mut builder = Builder::new(
            BundleType::Transactional {
                flags: FL::SPENDS_DISABLED_FLAGS,
                bundle_required: false,
            },
            anchor,
        );
        let note_value = NoteValue::from_raw(5000);
        assert_eq!(
            builder.add_output(None, recipient, note_value, AssetBase::native(), [0u8; 512]),
            Ok(())
        );
        let (unauthorized, bundle_meta) = builder.build(&mut rng).unwrap();

        assert_eq!(
            unauthorized
                .decrypt_output_with_key(
                    bundle_meta
                        .output_action_index(0)
                        .expect("Output 0 can be found"),
                    &fvk.to_ivk(Scope::External)
                )
                .map(|(note, _, _)| note.value()),
            Some(note_value)
        );

        let sighash = unauthorized.commitment().into();
        let proven = unauthorized.create_proof(&pk, &mut rng).unwrap();
        (
            proven.apply_signatures(rng.clone(), sighash, &[]).unwrap(),
            sighash,
        )
    };

    // Verify the shielding bundle.
    verify_bundle(&shielding_bundle, &vk, true);

    let note = {
        let ivk = PreparedIncomingViewingKey::new(&fvk.to_ivk(Scope::External));
        shielding_bundle
            .actions()
            .iter()
            .find_map(|action| {
                let domain = OrchardDomain::for_action(action);
                try_note_decryption(&domain, &ivk, action)
            })
            .unwrap()
            .0
    };

    // Test that spend adding attempt fails when spends are disabled.
    // Note: We do not need a separate positive test for spends enabled
    // as the following code adds spends with spends enabled.
    {
        let (merkle_path, anchor) = build_merkle_path(&note);

        let mut builder = Builder::new(
            BundleType::Transactional {
                // Intentionally testing with SPENDS_DISABLED_WITHOUT_ZSA as SPENDS_DISABLED_WITH_ZSA is already
                // tested above (for OrchardZSA case). Both should work.
                flags: Flags::SPENDS_DISABLED_WITHOUT_ZSA,
                bundle_required: false,
            },
            anchor,
        );

        assert!(builder.add_spend(fvk.clone(), note, merkle_path).is_err());
    }

    // Create a shielded bundle spending the previous output.
    let (shielded_bundle, orchard_digest_2): (Bundle<_, i64, FL>, [u8; 32]) = {
        let (merkle_path, anchor) = build_merkle_path(&note);

        let mut builder = Builder::new(FL::DEFAULT_BUNDLE_TYPE, anchor);
        assert_eq!(builder.add_spend(fvk, note, merkle_path), Ok(()));
        assert_eq!(
            builder.add_output(
                None,
                recipient,
                NoteValue::from_raw(5000),
                AssetBase::native(),
                [0u8; 512]
            ),
            Ok(())
        );
        let (unauthorized, _) = builder.build(&mut rng).unwrap();
        let sighash = unauthorized.commitment().into();
        let proven = unauthorized.create_proof(&pk, &mut rng).unwrap();
        (
            proven
                .apply_signatures(rng, sighash, &[SpendAuthorizingKey::from(&sk)])
                .unwrap(),
            sighash,
        )
    };

    // Verify the shielded bundle.
    verify_bundle(&shielded_bundle, &vk, true);
    (orchard_digest_1, orchard_digest_2)
}

#[test]
fn bundle_chain_vanilla() {
    let (orchard_digest_1, orchard_digest_2) = bundle_chain::<OrchardVanilla>();
    assert_eq!(
        orchard_digest_1,
        // orchard_digest` taken from the `zcash/orchard` repository at commit `4ac248d0` (v0.11.0)
        // This ensures backward compatibility.
        [
            165, 242, 106, 135, 168, 224, 110, 252, 175, 110, 63, 29, 78, 243, 33, 14, 152, 202,
            209, 47, 68, 32, 138, 96, 79, 213, 218, 93, 45, 87, 221, 174,
        ]
    );
    assert_eq!(
        orchard_digest_2,
        // orchard_digest` taken from the `zcash/orchard` repository at commit `4ac248d0` (v0.11.0)
        // This ensures backward compatibility.
        [
            74, 174, 42, 41, 68, 92, 171, 110, 10, 148, 217, 61, 68, 50, 49, 1, 1, 180, 221, 210,
            97, 237, 25, 198, 195, 77, 19, 160, 186, 172, 8, 26,
        ]
    );
}

#[test]
fn bundle_chain_zsa() {
    let (orchard_digest_1, orchard_digest_2) = bundle_chain::<OrchardZSA>();
    assert_eq!(
        orchard_digest_1,
        // Locks the `orchard_digest` for OrchardZSA
        [
            91, 237, 87, 13, 4, 177, 79, 132, 174, 177, 176, 63, 166, 154, 29, 229, 99, 49, 72,
            101, 55, 69, 78, 56, 57, 28, 205, 138, 97, 168, 78, 225
        ]
    );
    assert_eq!(
        orchard_digest_2,
        // Locks the `orchard_digest` for OrchardZSA
        [
            191, 8, 231, 227, 224, 191, 161, 187, 34, 255, 170, 233, 177, 167, 2, 137, 48, 244, 16,
            204, 168, 182, 96, 243, 82, 138, 63, 106, 129, 251, 188, 181
        ]
    );
}<|MERGE_RESOLUTION|>--- conflicted
+++ resolved
@@ -6,11 +6,8 @@
     keys::{FullViewingKey, PreparedIncomingViewingKey, Scope, SpendAuthorizingKey, SpendingKey},
     note::{AssetBase, ExtractedNoteCommitment},
     orchard_flavor::{OrchardFlavor, OrchardVanilla, OrchardZSA},
-<<<<<<< HEAD
     swap_bundle::{ActionGroupAuthorized, SwapBundle},
-=======
     primitives::{OrchardDomain, OrchardPrimitives},
->>>>>>> 0982ff66
     tree::{MerkleHashOrchard, MerklePath},
     value::NoteValue,
     Anchor, Bundle, Note,
