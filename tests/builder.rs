--- conflicted
+++ resolved
@@ -62,17 +62,6 @@
         // Use the empty tree.
         let anchor = MerkleHashOrchard::empty_root(32.into()).into();
 
-<<<<<<< HEAD
-        let mut builder = Builder::new(Flags::from_parts(false, true, false), anchor);
-        assert_eq!(
-            builder.add_recipient(
-                None,
-                recipient,
-                NoteValue::from_raw(5000),
-                AssetBase::native(),
-                None
-            ),
-=======
         let mut builder = Builder::new(
             BundleType::Transactional {
                 flags: Flags::SPENDS_DISABLED,
@@ -82,8 +71,7 @@
         );
         let note_value = NoteValue::from_raw(5000);
         assert_eq!(
-            builder.add_output(None, recipient, note_value, None),
->>>>>>> d8e2bc63
+            builder.add_output(None, recipient, note_value, AssetBase::native(), None),
             Ok(())
         );
         let (unauthorized, bundle_meta) = builder.build(&mut rng).unwrap().unwrap();
@@ -122,23 +110,16 @@
 
         let (merkle_path, anchor) = build_merkle_path(&note);
 
-<<<<<<< HEAD
-        let mut builder = Builder::new(Flags::from_parts(true, true, false), anchor);
+        let mut builder = Builder::new(BundleType::DEFAULT_VANILLA, anchor);
         assert_eq!(builder.add_spend(fvk, note, merkle_path), Ok(()));
         assert_eq!(
-            builder.add_recipient(
+            builder.add_output(
                 None,
                 recipient,
                 NoteValue::from_raw(5000),
                 AssetBase::native(),
                 None
             ),
-=======
-        let mut builder = Builder::new(BundleType::DEFAULT, anchor);
-        assert_eq!(builder.add_spend(fvk, note, merkle_path), Ok(()));
-        assert_eq!(
-            builder.add_output(None, recipient, NoteValue::from_raw(5000), None),
->>>>>>> d8e2bc63
             Ok(())
         );
         let (unauthorized, _) = builder.build(&mut rng).unwrap().unwrap();
