use incrementalmerkletree::{Hashable, Marking, Retention};
use orchard::{
    builder::{Builder, BundleType},
    bundle::{Authorized, Flags},
    circuit::{ProvingKey, VerifyingKey},
    domain::OrchardDomain,
    keys::{FullViewingKey, PreparedIncomingViewingKey, Scope, SpendAuthorizingKey, SpendingKey},
<<<<<<< HEAD
    note::{AssetBase, ExtractedNoteCommitment},
    orchard_flavor::{OrchardFlavor, OrchardVanilla, OrchardZSA},
    tree::{MerkleHashOrchard, MerklePath},
=======
    note::ExtractedNoteCommitment,
    note_encryption::OrchardDomain,
    tree::MerkleHashOrchard,
>>>>>>> fcb14def
    value::NoteValue,
    Anchor, Bundle, Note,
};
<<<<<<< HEAD
use rand::rngs::StdRng;
use rand::SeedableRng;
use zcash_note_encryption_zsa::try_note_decryption;
=======
use rand::rngs::OsRng;
use shardtree::{store::memory::MemoryShardStore, ShardTree};
use zcash_note_encryption::try_note_decryption;
>>>>>>> fcb14def

pub fn verify_bundle<FL: OrchardFlavor>(
    bundle: &Bundle<Authorized, i64, FL>,
    vk: &VerifyingKey,
    verify_proof: bool,
) {
    if verify_proof {
        assert!(matches!(bundle.verify_proof(vk), Ok(())));
    }
    let sighash: [u8; 32] = bundle.commitment().into();
    let bvk = bundle.binding_validating_key();
    for action in bundle.actions() {
        assert_eq!(action.rk().verify(&sighash, action.authorization()), Ok(()));
    }
    assert_eq!(
        bvk.verify(&sighash, bundle.authorization().binding_signature()),
        Ok(())
    );
}

pub fn build_merkle_path(note: &Note) -> (MerklePath, Anchor) {
    // Use the tree with a single leaf.
    let cmx: ExtractedNoteCommitment = note.commitment().into();
    let leaf = MerkleHashOrchard::from_cmx(&cmx);
    let mut tree = BridgeTree::<MerkleHashOrchard, u32, 32>::new(100);
    tree.append(leaf);
    let position = tree.mark().unwrap();
    let root = tree.root(0).unwrap();
    let auth_path = tree.witness(position, 0).unwrap();
    let merkle_path = MerklePath::from_parts(
        u64::from(position).try_into().unwrap(),
        auth_path[..].try_into().unwrap(),
    );
    let anchor = root.into();
    assert_eq!(anchor, merkle_path.root(cmx));
    (merkle_path, anchor)
}

trait BundleOrchardFlavor: OrchardFlavor {
    const DEFAULT_BUNDLE_TYPE: BundleType;
    const SPENDS_DISABLED_FLAGS: Flags;
}

impl BundleOrchardFlavor for OrchardVanilla {
    const DEFAULT_BUNDLE_TYPE: BundleType = BundleType::DEFAULT_VANILLA;
    const SPENDS_DISABLED_FLAGS: Flags = Flags::SPENDS_DISABLED_WITHOUT_ZSA;
}

impl BundleOrchardFlavor for OrchardZSA {
    const DEFAULT_BUNDLE_TYPE: BundleType = BundleType::DEFAULT_ZSA;
    const SPENDS_DISABLED_FLAGS: Flags = Flags::SPENDS_DISABLED_WITH_ZSA;
}

fn bundle_chain<FL: BundleOrchardFlavor>() -> ([u8; 32], [u8; 32]) {
    let mut rng = StdRng::seed_from_u64(1u64);
    let pk = ProvingKey::build::<FL>();
    let vk = VerifyingKey::build::<FL>();

    let sk = SpendingKey::from_bytes([0; 32]).unwrap();
    let fvk = FullViewingKey::from(&sk);
    let recipient = fvk.address_at(0u32, Scope::External);

    // Create a shielding bundle.
    let (shielding_bundle, orchard_digest_1): (Bundle<_, i64, FL>, [u8; 32]) = {
        // Use the empty tree.
        let anchor = MerkleHashOrchard::empty_root(32.into()).into();

        let mut builder = Builder::new(
            BundleType::Transactional {
                flags: FL::SPENDS_DISABLED_FLAGS,
                bundle_required: false,
            },
            anchor,
        );
        let note_value = NoteValue::from_raw(5000);
        assert_eq!(
<<<<<<< HEAD
            builder.add_output(None, recipient, note_value, AssetBase::native(), None),
=======
            builder.add_output(None, recipient, note_value, [0u8; 512]),
>>>>>>> fcb14def
            Ok(())
        );
        let (unauthorized, bundle_meta) = builder.build(&mut rng).unwrap();

        assert_eq!(
            unauthorized
                .decrypt_output_with_key(
                    bundle_meta
                        .output_action_index(0)
                        .expect("Output 0 can be found"),
                    &fvk.to_ivk(Scope::External)
                )
                .map(|(note, _, _)| note.value()),
            Some(note_value)
        );

        let sighash = unauthorized.commitment().into();
        let proven = unauthorized.create_proof(&pk, &mut rng).unwrap();
        (
            proven.apply_signatures(rng.clone(), sighash, &[]).unwrap(),
            sighash,
        )
    };

    // Verify the shielding bundle.
    verify_bundle(&shielding_bundle, &vk, true);

    let note = {
        let ivk = PreparedIncomingViewingKey::new(&fvk.to_ivk(Scope::External));
        shielding_bundle
            .actions()
            .iter()
            .find_map(|action| {
                let domain = OrchardDomain::for_action(action);
                try_note_decryption(&domain, &ivk, action)
            })
<<<<<<< HEAD
            .unwrap()
            .0
    };

    // Test that spend adding attempt fails when spends are disabled.
    // Note: We do not need a separate positive test for spends enabled
    // as the following code adds spends with spends enabled.
    {
        let (merkle_path, anchor) = build_merkle_path(&note);

        let mut builder = Builder::new(
            BundleType::Transactional {
                // Intentionally testing with SPENDS_DISABLED_WITHOUT_ZSA as SPENDS_DISABLED_WITH_ZSA is already
                // tested above (for OrchardZSA case). Both should work.
                flags: Flags::SPENDS_DISABLED_WITHOUT_ZSA,
                bundle_required: false,
            },
            anchor,
        );

        assert!(builder.add_spend(fvk.clone(), note, merkle_path).is_err());
    }

    // Create a shielded bundle spending the previous output.
    let (shielded_bundle, orchard_digest_2): (Bundle<_, i64, FL>, [u8; 32]) = {
        let (merkle_path, anchor) = build_merkle_path(&note);

        let mut builder = Builder::new(FL::DEFAULT_BUNDLE_TYPE, anchor);
        assert_eq!(builder.add_spend(fvk, note, merkle_path), Ok(()));
        assert_eq!(
            builder.add_output(
                None,
                recipient,
                NoteValue::from_raw(5000),
                AssetBase::native(),
                None
            ),
=======
            .unwrap();

        // Use the tree with a single leaf.
        let cmx: ExtractedNoteCommitment = note.commitment().into();
        let leaf = MerkleHashOrchard::from_cmx(&cmx);
        let mut tree: ShardTree<MemoryShardStore<MerkleHashOrchard, u32>, 32, 16> =
            ShardTree::new(MemoryShardStore::empty(), 100);
        tree.append(
            leaf,
            Retention::Checkpoint {
                id: 0,
                marking: Marking::Marked,
            },
        )
        .unwrap();
        let root = tree.root_at_checkpoint_id(&0).unwrap().unwrap();
        let position = tree.max_leaf_position(None).unwrap().unwrap();
        let merkle_path = tree
            .witness_at_checkpoint_id(position, &0)
            .unwrap()
            .unwrap();
        assert_eq!(root, merkle_path.root(MerkleHashOrchard::from_cmx(&cmx)));

        let mut builder = Builder::new(BundleType::DEFAULT, root.into());
        assert_eq!(builder.add_spend(fvk, note, merkle_path.into()), Ok(()));
        assert_eq!(
            builder.add_output(None, recipient, NoteValue::from_raw(5000), [0u8; 512]),
>>>>>>> fcb14def
            Ok(())
        );
        let (unauthorized, _) = builder.build(&mut rng).unwrap();
        let sighash = unauthorized.commitment().into();
        let proven = unauthorized.create_proof(&pk, &mut rng).unwrap();
        (
            proven
                .apply_signatures(rng, sighash, &[SpendAuthorizingKey::from(&sk)])
                .unwrap(),
            sighash,
        )
    };

    // Verify the shielded bundle.
    verify_bundle(&shielded_bundle, &vk, true);
    (orchard_digest_1, orchard_digest_2)
}

#[test]
fn bundle_chain_vanilla() {
    let (orchard_digest_1, orchard_digest_2) = bundle_chain::<OrchardVanilla>();
    assert_eq!(
        orchard_digest_1,
        // orchard_digest` taken from the `zcash/orchard` repository at commit `4fa6d3b`
        // This ensures backward compatibility.
        [
            239, 27, 83, 1, 224, 201, 57, 243, 162, 28, 61, 74, 175, 165, 5, 165, 23, 3, 16, 239,
            164, 29, 156, 180, 9, 60, 96, 117, 122, 187, 40, 103,
        ]
    );
    assert_eq!(
        orchard_digest_2,
        // orchard_digest` taken from the `zcash/orchard` repository at commit `4fa6d3b`
        // This ensures backward compatibility.
        [
            145, 227, 149, 34, 67, 111, 65, 185, 177, 236, 106, 137, 179, 71, 80, 137, 26, 12, 12,
            0, 8, 156, 182, 125, 146, 250, 92, 189, 42, 246, 130, 99,
        ]
    );
}

#[test]
fn bundle_chain_zsa() {
    let (orchard_digest_1, orchard_digest_2) = bundle_chain::<OrchardZSA>();
    assert_eq!(
        orchard_digest_1,
        // Locks the `orchard_digest` for OrchardZSA
        [
            50, 144, 41, 197, 239, 240, 138, 102, 77, 137, 54, 163, 130, 164, 14, 138, 187, 218,
            253, 139, 119, 115, 55, 152, 87, 96, 79, 164, 9, 225, 32, 120
        ]
    );
    assert_eq!(
        orchard_digest_2,
        // Locks the `orchard_digest` for OrchardZSA
        [
            100, 78, 93, 194, 70, 169, 207, 206, 112, 220, 111, 136, 193, 69, 60, 230, 235, 0, 99,
            187, 31, 50, 192, 10, 46, 240, 144, 98, 180, 213, 236, 71
        ]
    );
}<|MERGE_RESOLUTION|>--- conflicted
+++ resolved
@@ -5,27 +5,16 @@
     circuit::{ProvingKey, VerifyingKey},
     domain::OrchardDomain,
     keys::{FullViewingKey, PreparedIncomingViewingKey, Scope, SpendAuthorizingKey, SpendingKey},
-<<<<<<< HEAD
     note::{AssetBase, ExtractedNoteCommitment},
     orchard_flavor::{OrchardFlavor, OrchardVanilla, OrchardZSA},
     tree::{MerkleHashOrchard, MerklePath},
-=======
-    note::ExtractedNoteCommitment,
-    note_encryption::OrchardDomain,
-    tree::MerkleHashOrchard,
->>>>>>> fcb14def
     value::NoteValue,
     Anchor, Bundle, Note,
 };
-<<<<<<< HEAD
 use rand::rngs::StdRng;
 use rand::SeedableRng;
+use shardtree::{store::memory::MemoryShardStore, ShardTree};
 use zcash_note_encryption_zsa::try_note_decryption;
-=======
-use rand::rngs::OsRng;
-use shardtree::{store::memory::MemoryShardStore, ShardTree};
-use zcash_note_encryption::try_note_decryption;
->>>>>>> fcb14def
 
 pub fn verify_bundle<FL: OrchardFlavor>(
     bundle: &Bundle<Authorized, i64, FL>,
@@ -50,18 +39,25 @@
     // Use the tree with a single leaf.
     let cmx: ExtractedNoteCommitment = note.commitment().into();
     let leaf = MerkleHashOrchard::from_cmx(&cmx);
-    let mut tree = BridgeTree::<MerkleHashOrchard, u32, 32>::new(100);
-    tree.append(leaf);
-    let position = tree.mark().unwrap();
-    let root = tree.root(0).unwrap();
-    let auth_path = tree.witness(position, 0).unwrap();
-    let merkle_path = MerklePath::from_parts(
-        u64::from(position).try_into().unwrap(),
-        auth_path[..].try_into().unwrap(),
-    );
-    let anchor = root.into();
-    assert_eq!(anchor, merkle_path.root(cmx));
-    (merkle_path, anchor)
+    let mut tree: ShardTree<MemoryShardStore<MerkleHashOrchard, u32>, 32, 16> =
+        ShardTree::new(MemoryShardStore::empty(), 100);
+    tree.append(
+        leaf,
+        Retention::Checkpoint {
+            id: 0,
+            marking: Marking::Marked,
+        },
+    )
+    .unwrap();
+    let root = tree.root_at_checkpoint_id(&0).unwrap().unwrap();
+    let position = tree.max_leaf_position(None).unwrap().unwrap();
+    let merkle_path = tree
+        .witness_at_checkpoint_id(position, &0)
+        .unwrap()
+        .unwrap();
+    assert_eq!(root, merkle_path.root(MerkleHashOrchard::from_cmx(&cmx)));
+
+    (merkle_path.into(), root.into())
 }
 
 trait BundleOrchardFlavor: OrchardFlavor {
@@ -102,11 +98,7 @@
         );
         let note_value = NoteValue::from_raw(5000);
         assert_eq!(
-<<<<<<< HEAD
-            builder.add_output(None, recipient, note_value, AssetBase::native(), None),
-=======
-            builder.add_output(None, recipient, note_value, [0u8; 512]),
->>>>>>> fcb14def
+            builder.add_output(None, recipient, note_value, AssetBase::native(), [0u8; 512]),
             Ok(())
         );
         let (unauthorized, bundle_meta) = builder.build(&mut rng).unwrap();
@@ -143,7 +135,6 @@
                 let domain = OrchardDomain::for_action(action);
                 try_note_decryption(&domain, &ivk, action)
             })
-<<<<<<< HEAD
             .unwrap()
             .0
     };
@@ -179,37 +170,8 @@
                 recipient,
                 NoteValue::from_raw(5000),
                 AssetBase::native(),
-                None
+                [0u8; 512]
             ),
-=======
-            .unwrap();
-
-        // Use the tree with a single leaf.
-        let cmx: ExtractedNoteCommitment = note.commitment().into();
-        let leaf = MerkleHashOrchard::from_cmx(&cmx);
-        let mut tree: ShardTree<MemoryShardStore<MerkleHashOrchard, u32>, 32, 16> =
-            ShardTree::new(MemoryShardStore::empty(), 100);
-        tree.append(
-            leaf,
-            Retention::Checkpoint {
-                id: 0,
-                marking: Marking::Marked,
-            },
-        )
-        .unwrap();
-        let root = tree.root_at_checkpoint_id(&0).unwrap().unwrap();
-        let position = tree.max_leaf_position(None).unwrap().unwrap();
-        let merkle_path = tree
-            .witness_at_checkpoint_id(position, &0)
-            .unwrap()
-            .unwrap();
-        assert_eq!(root, merkle_path.root(MerkleHashOrchard::from_cmx(&cmx)));
-
-        let mut builder = Builder::new(BundleType::DEFAULT, root.into());
-        assert_eq!(builder.add_spend(fvk, note, merkle_path.into()), Ok(()));
-        assert_eq!(
-            builder.add_output(None, recipient, NoteValue::from_raw(5000), [0u8; 512]),
->>>>>>> fcb14def
             Ok(())
         );
         let (unauthorized, _) = builder.build(&mut rng).unwrap();
