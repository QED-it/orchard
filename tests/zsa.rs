--- conflicted
+++ resolved
@@ -1,19 +1,11 @@
 mod builder;
 
-<<<<<<< HEAD
+use crate::builder::verify_bundle;
+use incrementalmerkletree::{Hashable, Marking, Retention};
+use nonempty::NonEmpty;
 use crate::builder::{verify_action_group, verify_bundle, verify_swap_bundle};
 use bridgetree::BridgeTree;
 use incrementalmerkletree::Hashable;
-use orchard::{
-    builder::{Builder, BundleType},
-    bundle::{Authorization, Authorized},
-    circuit::{ProvingKey, VerifyingKey},
-    domain::OrchardDomain,
-    issuance::{verify_issue_bundle, AwaitingNullifier, IssueBundle, IssueInfo, Signed},
-=======
-use crate::builder::verify_bundle;
-use incrementalmerkletree::{Hashable, Marking, Retention};
-use nonempty::NonEmpty;
 use orchard::{
     builder::{Builder, BundleType},
     bundle::Authorized,
@@ -22,17 +14,14 @@
         compute_asset_desc_hash, verify_issue_bundle, AwaitingNullifier, IssueBundle, IssueInfo,
         Signed,
     },
->>>>>>> 0982ff66
     keys::{FullViewingKey, PreparedIncomingViewingKey, Scope, SpendAuthorizingKey, SpendingKey},
     keys::{IssuanceAuthorizingKey, IssuanceValidatingKey},
     note::{AssetBase, ExtractedNoteCommitment, Nullifier},
     orchard_flavor::OrchardZSA,
-<<<<<<< HEAD
+    primitives::OrchardDomain,
+    tree::{MerkleHashOrchard, MerklePath},
     primitives::redpallas::{Binding, SigningKey},
     swap_bundle::{ActionGroupAuthorized, SwapBundle},
-=======
-    primitives::OrchardDomain,
->>>>>>> 0982ff66
     tree::{MerkleHashOrchard, MerklePath},
     value::NoteValue,
     Address, Anchor, Bundle, Note, ReferenceKeys,
@@ -71,25 +60,13 @@
     }
 }
 
-<<<<<<< HEAD
-fn prepare_keys(seed: u8) -> Keychain {
-    // FIXME: consider adding test for OrchardDomainVanilla as well
-    let pk = ProvingKey::build::<OrchardZSA>();
-    let vk = VerifyingKey::build::<OrchardZSA>();
-
-=======
 fn prepare_keys(pk: ProvingKey, vk: VerifyingKey, seed: u8) -> Keychain {
->>>>>>> 0982ff66
     let sk = SpendingKey::from_bytes([seed; 32]).unwrap();
     let fvk = FullViewingKey::from(&sk);
     let recipient = fvk.address_at(0u32, Scope::External);
 
-<<<<<<< HEAD
-    let isk = IssuanceAuthorizingKey::from_bytes([seed + 1; 32]).unwrap();
-=======
     let isk =
         IssuanceAuthorizingKey::from_bytes([seed.wrapping_add(1); 32]).expect("valid issuance key");
->>>>>>> 0982ff66
     let ik = IssuanceValidatingKey::from(&isk);
     Keychain {
         pk,
@@ -127,7 +104,6 @@
         .unwrap()
 }
 
-<<<<<<< HEAD
 fn build_and_sign_action_group(
     builder: Builder,
     timelimit: u32,
@@ -152,45 +128,15 @@
 }
 
 fn build_merkle_paths(notes: Vec<&Note>) -> (Vec<MerklePath>, Anchor) {
-    let mut tree = BridgeTree::<MerkleHashOrchard, u32, 32>::new(100);
-=======
-fn build_merkle_paths(notes: Vec<&Note>) -> (Vec<MerklePath>, Anchor) {
     let mut tree: ShardTree<MemoryShardStore<MerkleHashOrchard, u32>, 32, 16> =
         ShardTree::new(MemoryShardStore::empty(), 100);
 
     let max_index = (notes.len() as u32) - 1;
->>>>>>> 0982ff66
 
     let mut commitments = vec![];
     let mut positions = vec![];
 
     // Add leaves
-<<<<<<< HEAD
-    for note in notes {
-        let cmx: ExtractedNoteCommitment = note.commitment().into();
-        commitments.push(cmx);
-        let leaf = MerkleHashOrchard::from_cmx(&cmx);
-        tree.append(leaf);
-        positions.push(tree.mark().unwrap());
-    }
-
-    let root = tree.root(0).unwrap();
-    let anchor = root.into();
-
-    // Calculate paths
-    let mut merkle_paths = vec![];
-    for (position, commitment) in positions.iter().zip(commitments.iter()) {
-        let auth_path = tree.witness(*position, 0).unwrap();
-        let merkle_path = MerklePath::from_parts(
-            u64::from(*position).try_into().unwrap(),
-            auth_path[..].try_into().unwrap(),
-        );
-        merkle_paths.push(merkle_path.clone());
-        assert_eq!(anchor, merkle_path.root(*commitment));
-    }
-
-    (merkle_paths, anchor)
-=======
     for (index, note) in notes.iter().enumerate() {
         let cmx: ExtractedNoteCommitment = note.commitment().into();
         commitments.push(cmx);
@@ -225,7 +171,6 @@
     }
 
     (merkle_paths, root.into())
->>>>>>> 0982ff66
 }
 
 fn issue_zsa_notes(
@@ -349,9 +294,6 @@
         outputs
             .iter()
             .try_for_each(|output| {
-<<<<<<< HEAD
-                builder.add_output(None, output.recipient, output.value, output.asset, None)
-=======
                 builder.add_output(
                     None,
                     output.recipient,
@@ -359,7 +301,6 @@
                     output.asset,
                     [0u8; 512],
                 )
->>>>>>> 0982ff66
             })
             .map_err(|err| err.to_string())?;
         assets_to_burn
@@ -376,7 +317,6 @@
     Ok(())
 }
 
-<<<<<<< HEAD
 #[allow(clippy::type_complexity)]
 fn build_and_verify_action_group(
     spends: Vec<&TestSpendInfo>,
@@ -429,18 +369,14 @@
     Ok((shielded_action_group, bsk))
 }
 
-fn verify_unique_spent_nullifiers<A: Authorization>(bundle: &Bundle<A, i64, OrchardZSA>) -> bool {
-    let mut unique_nulifiers = Vec::new();
-    let spent_nullifiers = bundle
-=======
 fn verify_unique_spent_nullifiers(bundle: &Bundle<Authorized, i64, OrchardZSA>) -> bool {
     let mut seen = HashSet::new();
     bundle
->>>>>>> 0982ff66
         .actions()
         .iter()
         .all(|action| seen.insert(action.nullifier().to_bytes()))
 }
+
 
 /// Validation for reference note
 ///
@@ -462,19 +398,12 @@
 fn zsa_issue_and_transfer() {
     // --------------------------- Setup -----------------------------------------
 
-<<<<<<< HEAD
-    let keys = prepare_keys(5);
-    let keys2 = prepare_keys(10);
-    let keys3 = prepare_keys(15);
-    let asset_descr = b"zsa_asset".to_vec();
-=======
     let pk = ProvingKey::build::<OrchardZSA>();
     let vk = VerifyingKey::build::<OrchardZSA>();
 
     let keys = prepare_keys(pk.clone(), vk.clone(), 5);
     let keys2 = prepare_keys(pk.clone(), vk.clone(), 10);
     let keys3 = prepare_keys(pk, vk, 15);
->>>>>>> 0982ff66
 
     let native_note = create_native_note(&keys);
 
@@ -483,17 +412,6 @@
         issue_zsa_notes(b"zsa_asset", &keys, &native_note.nullifier(keys.fvk()));
     verify_reference_note(&reference_note, zsa_note1_asset1.asset());
 
-<<<<<<< HEAD
-    let (merkle_paths, anchor) = build_merkle_paths(vec![&zsa_note_1, &zsa_note_2]);
-
-    assert_eq!(merkle_paths.len(), 2);
-    let merkle_path1 = merkle_paths[0].clone();
-    let merkle_path2 = merkle_paths[1].clone();
-
-    let zsa_spend_1 = TestSpendInfo {
-        note: zsa_note_1,
-        merkle_path: merkle_path1,
-=======
     let (reference_note_asset2, zsa_note_asset2, _) =
         issue_zsa_notes(b"zsa_asset2", &keys, &native_note.nullifier(keys.fvk()));
     verify_reference_note(&reference_note_asset2, zsa_note_asset2.asset());
@@ -512,21 +430,11 @@
     let zsa_spend1_asset1 = TestSpendInfo {
         note: zsa_note1_asset1,
         merkle_path: merkle_paths.get(0).unwrap().clone(),
->>>>>>> 0982ff66
     };
     let zsa_spend2_asset1 = TestSpendInfo {
         note: zsa_note2_asset1,
         merkle_path: merkle_paths.get(1).unwrap().clone(),
     };
-<<<<<<< HEAD
-
-    let native_note = create_native_note(&keys);
-    let (native_merkle_paths, native_anchor) = build_merkle_paths(vec![&native_note, &zsa_note_1]);
-    assert_eq!(native_merkle_paths.len(), 2);
-    let native_merkle_path_1 = native_merkle_paths[0].clone();
-    let native_merkle_path_2 = native_merkle_paths[1].clone();
-=======
->>>>>>> 0982ff66
     let native_spend: TestSpendInfo = TestSpendInfo {
         note: native_note,
         merkle_path: merkle_paths.get(2).unwrap().clone(),
@@ -542,13 +450,8 @@
     build_and_verify_bundle(
         vec![&zsa_spend1_asset1],
         vec![TestOutputInfo {
-<<<<<<< HEAD
-            value: zsa_spend_1.note.value(),
-            asset: zsa_spend_1.note.asset(),
-=======
             value: zsa_spend1_asset1.note.value(),
             asset: asset1,
->>>>>>> 0982ff66
             recipient: keys2.recipient,
         }],
         vec![],
@@ -565,33 +468,20 @@
         vec![&zsa_spend1_asset1],
         vec![
             TestOutputInfo {
-<<<<<<< HEAD
-                value: NoteValue::from_raw(zsa_spend_1.note.value().inner() - delta_1 - delta_2),
-                asset: zsa_spend_1.note.asset(),
-=======
                 value: NoteValue::from_raw(
                     zsa_spend1_asset1.note.value().inner() - delta_1 - delta_2,
                 ),
                 asset: asset1,
->>>>>>> 0982ff66
                 recipient: keys.recipient,
             },
             TestOutputInfo {
                 value: NoteValue::from_raw(delta_1),
-<<<<<<< HEAD
-                asset: zsa_spend_1.note.asset(),
-=======
                 asset: asset1,
->>>>>>> 0982ff66
                 recipient: keys2.recipient,
             },
             TestOutputInfo {
                 value: NoteValue::from_raw(delta_2),
-<<<<<<< HEAD
-                asset: zsa_spend_1.note.asset(),
-=======
                 asset: asset1,
->>>>>>> 0982ff66
                 recipient: keys3.recipient,
             },
         ],
@@ -609,11 +499,7 @@
             value: NoteValue::from_raw(
                 zsa_spend1_asset1.note.value().inner() + zsa_spend2_asset1.note.value().inner(),
             ),
-<<<<<<< HEAD
-            asset: zsa_spend_1.note.asset(),
-=======
             asset: asset1,
->>>>>>> 0982ff66
             recipient: keys2.recipient,
         }],
         vec![],
@@ -628,15 +514,6 @@
         vec![&zsa_spend1_asset1, &zsa_spend2_asset1],
         vec![
             TestOutputInfo {
-<<<<<<< HEAD
-                value: NoteValue::from_raw(zsa_spend_1.note.value().inner() - delta_1),
-                asset: zsa_spend_1.note.asset(),
-                recipient: keys2.recipient,
-            },
-            TestOutputInfo {
-                value: NoteValue::from_raw(zsa_spend_2.note.value().inner() + delta_1),
-                asset: zsa_spend_2.note.asset(),
-=======
                 value: NoteValue::from_raw(zsa_spend1_asset1.note.value().inner() - delta_1),
                 asset: asset1,
                 recipient: keys2.recipient,
@@ -644,7 +521,6 @@
             TestOutputInfo {
                 value: NoteValue::from_raw(zsa_spend2_asset1.note.value().inner() + delta_1),
                 asset: asset1,
->>>>>>> 0982ff66
                 recipient: keys.recipient,
             },
         ],
@@ -660,13 +536,8 @@
         vec![&zsa_spend1_asset1],
         vec![
             TestOutputInfo {
-<<<<<<< HEAD
-                value: zsa_spend_1.note.value(),
-                asset: zsa_spend_1.note.asset(),
-=======
                 value: zsa_spend1_asset1.note.value(),
                 asset: asset1,
->>>>>>> 0982ff66
                 recipient: keys2.recipient,
             },
             TestOutputInfo {
@@ -687,13 +558,8 @@
         vec![&zsa_spend1_asset1, &native_spend],
         vec![
             TestOutputInfo {
-<<<<<<< HEAD
-                value: zsa_spend_1.note.value(),
-                asset: zsa_spend_1.note.asset(),
-=======
                 value: zsa_spend1_asset1.note.value(),
                 asset: asset1,
->>>>>>> 0982ff66
                 recipient: keys2.recipient,
             },
             TestOutputInfo {
@@ -720,37 +586,10 @@
     .unwrap();
 
     // 7. Spend ZSA notes of different asset types
-<<<<<<< HEAD
-    let (_, zsa_note_t7, _) =
-        issue_zsa_notes(b"zsa_asset2", &keys, &native_note.nullifier(keys.fvk()));
-    let (merkle_paths_t7, anchor_t7) = build_merkle_paths(vec![&zsa_note_t7, &zsa_note_2]);
-    assert_eq!(merkle_paths_t7.len(), 2);
-    let merkle_path_t7_1 = merkle_paths_t7[0].clone();
-    let merkle_path_t7_2 = merkle_paths_t7[1].clone();
-    let zsa_spend_t7_1: TestSpendInfo = TestSpendInfo {
-        note: zsa_note_t7,
-        merkle_path: merkle_path_t7_1,
-    };
-    let zsa_spend_t7_2: TestSpendInfo = TestSpendInfo {
-        note: zsa_note_2,
-        merkle_path: merkle_path_t7_2,
-    };
-
-=======
->>>>>>> 0982ff66
     build_and_verify_bundle(
         vec![&zsa_spend_asset2, &zsa_spend2_asset1],
         vec![
             TestOutputInfo {
-<<<<<<< HEAD
-                value: zsa_spend_t7_1.note.value(),
-                asset: zsa_spend_t7_1.note.asset(),
-                recipient: keys2.recipient,
-            },
-            TestOutputInfo {
-                value: zsa_spend_t7_2.note.value(),
-                asset: zsa_spend_t7_2.note.asset(),
-=======
                 value: zsa_spend_asset2.note.value(),
                 asset: asset2,
                 recipient: keys2.recipient,
@@ -758,7 +597,6 @@
             TestOutputInfo {
                 value: zsa_spend2_asset1.note.value(),
                 asset: asset1,
->>>>>>> 0982ff66
                 recipient: keys2.recipient,
             },
         ],
@@ -775,15 +613,6 @@
             vec![&zsa_spend_asset2, &zsa_spend2_asset1],
             vec![
                 TestOutputInfo {
-<<<<<<< HEAD
-                    value: NoteValue::from_raw(zsa_spend_t7_1.note.value().inner() + delta_1),
-                    asset: zsa_spend_t7_1.note.asset(),
-                    recipient: keys2.recipient,
-                },
-                TestOutputInfo {
-                    value: NoteValue::from_raw(zsa_spend_t7_2.note.value().inner() - delta_1),
-                    asset: zsa_spend_t7_2.note.asset(),
-=======
                     value: NoteValue::from_raw(zsa_spend_asset2.note.value().inner() + delta_1),
                     asset: asset2,
                     recipient: keys2.recipient,
@@ -791,7 +620,6 @@
                 TestOutputInfo {
                     value: NoteValue::from_raw(zsa_spend2_asset1.note.value().inner() - delta_1),
                     asset: asset1,
->>>>>>> 0982ff66
                     recipient: keys2.recipient,
                 },
             ],
@@ -823,11 +651,7 @@
         vec![&zsa_spend1_asset1],
         vec![TestOutputInfo {
             value: NoteValue::from_raw(value_to_transfer),
-<<<<<<< HEAD
-            asset: zsa_spend_1.note.asset(),
-=======
             asset: asset1,
->>>>>>> 0982ff66
             recipient: keys.recipient,
         }],
         vec![(
@@ -858,13 +682,8 @@
     let result = build_and_verify_bundle(
         vec![&zsa_spend1_asset1],
         vec![TestOutputInfo {
-<<<<<<< HEAD
-            value: zsa_spend_1.note.value(),
-            asset: zsa_spend_1.note.asset(),
-=======
             value: zsa_spend1_asset1.note.value(),
             asset: asset1,
->>>>>>> 0982ff66
             recipient: keys.recipient,
         }],
         vec![(asset1, NoteValue::from_raw(0))],
