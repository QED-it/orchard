use criterion::{criterion_group, criterion_main, BenchmarkId, Criterion, Throughput};
use orchard::{
    builder::Builder,
    bundle::Flags,
    circuit::ProvingKey,
<<<<<<< HEAD
    keys::{FullViewingKey, Scope, SpendingKey},
=======
    keys::{FullViewingKey, PreparedIncomingViewingKey, Scope, SpendingKey},
>>>>>>> 5a50fb8d
    note::AssetId,
    note_encryption::{CompactAction, OrchardDomain},
    value::NoteValue,
    Anchor, Bundle,
};
use rand::rngs::OsRng;
use zcash_note_encryption::{batch, try_compact_note_decryption, try_note_decryption};

#[cfg(unix)]
use pprof::criterion::{Output, PProfProfiler};

fn bench_note_decryption(c: &mut Criterion) {
    let rng = OsRng;
    let pk = ProvingKey::build();

    let fvk = FullViewingKey::from(&SpendingKey::from_bytes([7; 32]).unwrap());
    let valid_ivk = fvk.to_ivk(Scope::External);
    let recipient = valid_ivk.address_at(0u32);
    let valid_ivk = PreparedIncomingViewingKey::new(&valid_ivk);

    // Compact actions don't have the full AEAD ciphertext, so ZIP 307 trial-decryption
    // relies on an invalid ivk resulting in random noise for which the note commitment
    // is invalid. However, in practice we still get early rejection:
    // - The version byte will be invalid in 255/256 instances.
    // - If the version byte is valid, one of either the note commitment check or the esk
    //   check will be invalid, saving us at least one scalar mul.
    //
    // Our fixed (action, invalid ivk) tuple will always fall into a specific rejection
    // case. In order to reflect the real behaviour in the benchmarks, we trial-decrypt
    // with 10240 invalid ivks (each of which will result in a different uniformly-random
    // plaintext); this is equivalent to trial-decrypting 10240 different actions with the
    // same ivk, but is faster to set up.
    let invalid_ivks: Vec<_> = (0u32..10240)
        .map(|i| {
            let mut sk = [0; 32];
            sk[..4].copy_from_slice(&i.to_le_bytes());
            let fvk = FullViewingKey::from(&SpendingKey::from_bytes(sk).unwrap());
            PreparedIncomingViewingKey::new(&fvk.to_ivk(Scope::External))
        })
        .collect();

    let bundle = {
        let mut builder = Builder::new(
            Flags::from_parts(true, true),
            Anchor::from_bytes([0; 32]).unwrap(),
        );
        // The builder pads to two actions, and shuffles their order. Add two recipients
        // so the first action is always decryptable.
        builder
            .add_recipient(
                None,
                recipient,
                NoteValue::from_raw(10),
                AssetId::native(),
                None,
            )
            .unwrap();
        builder
            .add_recipient(
                None,
                recipient,
                NoteValue::from_raw(10),
                AssetId::native(),
                None,
            )
            .unwrap();
        let bundle: Bundle<_, i64> = builder.build(rng).unwrap();
        bundle
            .create_proof(&pk, rng)
            .unwrap()
            .apply_signatures(rng, [0; 32], &[])
            .unwrap()
    };
    let action = bundle.actions().first();

    let domain = OrchardDomain::for_action(action);

    let compact = {
        let mut group = c.benchmark_group("note-decryption");
        group.throughput(Throughput::Elements(1));

        group.bench_function("valid", |b| {
            b.iter(|| try_note_decryption(&domain, &valid_ivk, action).unwrap())
        });

        // Non-compact actions will always early-reject at the same point: AEAD decryption.
        group.bench_function("invalid", |b| {
            b.iter(|| try_note_decryption(&domain, &invalid_ivks[0], action))
        });

        let compact = CompactAction::from(action);

        group.bench_function("compact-valid", |b| {
            b.iter(|| try_compact_note_decryption(&domain, &valid_ivk, &compact).unwrap())
        });

        compact
    };

    {
        let mut group = c.benchmark_group("compact-note-decryption");
        group.throughput(Throughput::Elements(invalid_ivks.len() as u64));
        group.bench_function("invalid", |b| {
            b.iter(|| {
                for ivk in &invalid_ivks {
                    try_compact_note_decryption(&domain, ivk, &compact);
                }
            })
        });
    }

    {
        // Benchmark with 2 IVKs to emulate a wallet with two pools of funds.
        let ivks = 2;
        let valid_ivks = vec![valid_ivk; ivks];
        let actions: Vec<_> = (0..100)
            .map(|_| (OrchardDomain::for_action(action), action.clone()))
            .collect();
        let compact: Vec<_> = (0..100)
            .map(|_| {
                (
                    OrchardDomain::for_action(action),
                    CompactAction::from(action),
                )
            })
            .collect();

        let mut group = c.benchmark_group("batch-note-decryption");

        for size in [10, 50, 100] {
            group.throughput(Throughput::Elements((ivks * size) as u64));

            group.bench_function(BenchmarkId::new("valid", size), |b| {
                b.iter(|| batch::try_note_decryption(&valid_ivks, &actions[..size]))
            });

            group.bench_function(BenchmarkId::new("invalid", size), |b| {
                b.iter(|| batch::try_note_decryption(&invalid_ivks[..ivks], &actions[..size]))
            });

            group.bench_function(BenchmarkId::new("compact-valid", size), |b| {
                b.iter(|| batch::try_compact_note_decryption(&valid_ivks, &compact[..size]))
            });

            group.bench_function(BenchmarkId::new("compact-invalid", size), |b| {
                b.iter(|| {
                    batch::try_compact_note_decryption(&invalid_ivks[..ivks], &compact[..size])
                })
            });
        }
    }
}

#[cfg(unix)]
criterion_group! {
    name = benches;
    config = Criterion::default().with_profiler(PProfProfiler::new(100, Output::Flamegraph(None)));
    targets = bench_note_decryption
}
#[cfg(not(unix))]
criterion_group!(benches, bench_note_decryption);
criterion_main!(benches);<|MERGE_RESOLUTION|>--- conflicted
+++ resolved
@@ -3,11 +3,7 @@
     builder::Builder,
     bundle::Flags,
     circuit::ProvingKey,
-<<<<<<< HEAD
-    keys::{FullViewingKey, Scope, SpendingKey},
-=======
     keys::{FullViewingKey, PreparedIncomingViewingKey, Scope, SpendingKey},
->>>>>>> 5a50fb8d
     note::AssetId,
     note_encryption::{CompactAction, OrchardDomain},
     value::NoteValue,
